/*
 *  thermal.c - Generic Thermal Management Sysfs support.
 *
 *  Copyright (C) 2008 Intel Corp
 *  Copyright (C) 2008 Zhang Rui <rui.zhang@intel.com>
 *  Copyright (C) 2008 Sujith Thomas <sujith.thomas@intel.com>
 *
 *  This program is free software; you can redistribute it and/or modify
 *  it under the terms of the GNU General Public License as published by
 *  the Free Software Foundation; version 2 of the License.
 */

#define pr_fmt(fmt) KBUILD_MODNAME ": " fmt

#include <linux/module.h>
#include <linux/device.h>
#include <linux/err.h>
#include <linux/slab.h>
#include <linux/kdev_t.h>
#include <linux/idr.h>
#include <linux/thermal.h>
#include <linux/reboot.h>
#include <linux/string.h>
#include <linux/of.h>
#include <net/netlink.h>
#include <net/genetlink.h>
#include <linux/suspend.h>

#define CREATE_TRACE_POINTS
#include <trace/events/thermal.h>

#include "thermal_core.h"
#include "thermal_hwmon.h"

MODULE_AUTHOR("Zhang Rui");
MODULE_DESCRIPTION("Generic thermal management sysfs support");
MODULE_LICENSE("GPL v2");

static DEFINE_IDA(thermal_tz_ida);
static DEFINE_IDA(thermal_cdev_ida);

static LIST_HEAD(thermal_tz_list);
static LIST_HEAD(thermal_cdev_list);
static LIST_HEAD(thermal_governor_list);

static DEFINE_MUTEX(thermal_list_lock);
static DEFINE_MUTEX(thermal_governor_lock);
static DEFINE_MUTEX(poweroff_lock);

static atomic_t in_suspend;
static bool power_off_triggered;

static struct thermal_governor *def_governor;

/*
 * Governor section: set of functions to handle thermal governors
 *
 * Functions to help in the life cycle of thermal governors within
 * the thermal core and by the thermal governor code.
 */

static struct thermal_governor *__find_governor(const char *name)
{
	struct thermal_governor *pos;

	if (!name || !name[0])
		return def_governor;

	list_for_each_entry(pos, &thermal_governor_list, governor_list)
		if (!strncasecmp(name, pos->name, THERMAL_NAME_LENGTH))
			return pos;

	return NULL;
}

/**
 * bind_previous_governor() - bind the previous governor of the thermal zone
 * @tz:		a valid pointer to a struct thermal_zone_device
 * @failed_gov_name:	the name of the governor that failed to register
 *
 * Register the previous governor of the thermal zone after a new
 * governor has failed to be bound.
 */
static void bind_previous_governor(struct thermal_zone_device *tz,
				   const char *failed_gov_name)
{
	if (tz->governor && tz->governor->bind_to_tz) {
		if (tz->governor->bind_to_tz(tz)) {
			dev_err(&tz->device,
				"governor %s failed to bind and the previous one (%s) failed to bind again, thermal zone %s has no governor\n",
				failed_gov_name, tz->governor->name, tz->type);
			tz->governor = NULL;
		}
	}
}

/**
 * thermal_set_governor() - Switch to another governor
 * @tz:		a valid pointer to a struct thermal_zone_device
 * @new_gov:	pointer to the new governor
 *
 * Change the governor of thermal zone @tz.
 *
 * Return: 0 on success, an error if the new governor's bind_to_tz() failed.
 */
static int thermal_set_governor(struct thermal_zone_device *tz,
				struct thermal_governor *new_gov)
{
	int ret = 0;

	if (tz->governor && tz->governor->unbind_from_tz)
		tz->governor->unbind_from_tz(tz);

	if (new_gov && new_gov->bind_to_tz) {
		ret = new_gov->bind_to_tz(tz);
		if (ret) {
			bind_previous_governor(tz, new_gov->name);

			return ret;
		}
	}

	tz->governor = new_gov;

	return ret;
}

int thermal_register_governor(struct thermal_governor *governor)
{
	int err;
	const char *name;
	struct thermal_zone_device *pos;

	if (!governor)
		return -EINVAL;

	mutex_lock(&thermal_governor_lock);

	err = -EBUSY;
	if (!__find_governor(governor->name)) {
		bool match_default;

		err = 0;
		list_add(&governor->governor_list, &thermal_governor_list);
		match_default = !strncmp(governor->name,
					 DEFAULT_THERMAL_GOVERNOR,
					 THERMAL_NAME_LENGTH);

		if (!def_governor && match_default)
			def_governor = governor;
	}

	mutex_lock(&thermal_list_lock);

	list_for_each_entry(pos, &thermal_tz_list, node) {
		/*
		 * only thermal zones with specified tz->tzp->governor_name
		 * may run with tz->govenor unset
		 */
		if (pos->governor)
			continue;

		name = pos->tzp->governor_name;

		if (!strncasecmp(name, governor->name, THERMAL_NAME_LENGTH)) {
			int ret;

			ret = thermal_set_governor(pos, governor);
			if (ret)
				dev_err(&pos->device,
					"Failed to set governor %s for thermal zone %s: %d\n",
					governor->name, pos->type, ret);
		}
	}

	mutex_unlock(&thermal_list_lock);
	mutex_unlock(&thermal_governor_lock);

	return err;
}

void thermal_unregister_governor(struct thermal_governor *governor)
{
	struct thermal_zone_device *pos;

	if (!governor)
		return;

	mutex_lock(&thermal_governor_lock);

	if (!__find_governor(governor->name))
		goto exit;

	mutex_lock(&thermal_list_lock);

	list_for_each_entry(pos, &thermal_tz_list, node) {
		if (!strncasecmp(pos->governor->name, governor->name,
				 THERMAL_NAME_LENGTH))
			thermal_set_governor(pos, NULL);
	}

	mutex_unlock(&thermal_list_lock);
	list_del(&governor->governor_list);
exit:
	mutex_unlock(&thermal_governor_lock);
}

int thermal_zone_device_set_policy(struct thermal_zone_device *tz,
				   char *policy)
{
	struct thermal_governor *gov;
	int ret = -EINVAL;

	mutex_lock(&thermal_governor_lock);
	mutex_lock(&tz->lock);

	gov = __find_governor(strim(policy));
	if (!gov)
		goto exit;

	ret = thermal_set_governor(tz, gov);

exit:
	mutex_unlock(&tz->lock);
	mutex_unlock(&thermal_governor_lock);

	return ret;
}

int thermal_build_list_of_policies(char *buf)
{
	struct thermal_governor *pos;
	ssize_t count = 0;
	ssize_t size = PAGE_SIZE;

	mutex_lock(&thermal_governor_lock);

	list_for_each_entry(pos, &thermal_governor_list, governor_list) {
		size = PAGE_SIZE - count;
		count += scnprintf(buf + count, size, "%s ", pos->name);
	}
	count += scnprintf(buf + count, size, "\n");

	mutex_unlock(&thermal_governor_lock);

	return count;
}

static int __init thermal_register_governors(void)
{
	int result;

	result = thermal_gov_step_wise_register();
	if (result)
		return result;

	result = thermal_gov_fair_share_register();
	if (result)
		return result;

	result = thermal_gov_bang_bang_register();
	if (result)
		return result;

	result = thermal_gov_user_space_register();
	if (result)
		return result;

	return thermal_gov_power_allocator_register();
}

static void thermal_unregister_governors(void)
{
	thermal_gov_step_wise_unregister();
	thermal_gov_fair_share_unregister();
	thermal_gov_bang_bang_unregister();
	thermal_gov_user_space_unregister();
	thermal_gov_power_allocator_unregister();
}

/*
 * Zone update section: main control loop applied to each zone while monitoring
 *
 * in polling mode. The monitoring is done using a workqueue.
 * Same update may be done on a zone by calling thermal_zone_device_update().
 *
 * An update means:
 * - Non-critical trips will invoke the governor responsible for that zone;
 * - Hot trips will produce a notification to userspace;
 * - Critical trip point will cause a system shutdown.
 */
static void thermal_zone_device_set_polling(struct thermal_zone_device *tz,
					    int delay)
{
	if (delay > 1000)
		mod_delayed_work(system_freezable_power_efficient_wq, &tz->poll_queue,
				 round_jiffies(msecs_to_jiffies(delay)));
	else if (delay)
		mod_delayed_work(system_freezable_power_efficient_wq, &tz->poll_queue,
				 msecs_to_jiffies(delay));
	else
		cancel_delayed_work(&tz->poll_queue);
}

static void monitor_thermal_zone(struct thermal_zone_device *tz)
{
	mutex_lock(&tz->lock);

	if (tz->passive)
		thermal_zone_device_set_polling(tz, tz->passive_delay);
	else if (tz->polling_delay)
		thermal_zone_device_set_polling(tz, tz->polling_delay);
	else
		thermal_zone_device_set_polling(tz, 0);

	mutex_unlock(&tz->lock);
}

static void handle_non_critical_trips(struct thermal_zone_device *tz,
				      int trip,
				      enum thermal_trip_type trip_type)
{
	tz->governor ? tz->governor->throttle(tz, trip) :
		       def_governor->throttle(tz, trip);
}

/**
 * thermal_emergency_poweroff_func - emergency poweroff work after a known delay
 * @work: work_struct associated with the emergency poweroff function
 *
 * This function is called in very critical situations to force
 * a kernel poweroff after a configurable timeout value.
 */
static void thermal_emergency_poweroff_func(struct work_struct *work)
{
	/*
	 * We have reached here after the emergency thermal shutdown
	 * Waiting period has expired. This means orderly_poweroff has
	 * not been able to shut off the system for some reason.
	 * Try to shut down the system immediately using kernel_power_off
	 * if populated
	 */
	WARN(1, "Attempting kernel_power_off: Temperature too high\n");
	kernel_power_off();

	/*
	 * Worst of the worst case trigger emergency restart
	 */
	WARN(1, "Attempting emergency_restart: Temperature too high\n");
	emergency_restart();
}

static DECLARE_DELAYED_WORK(thermal_emergency_poweroff_work,
			    thermal_emergency_poweroff_func);

/**
 * thermal_emergency_poweroff - Trigger an emergency system poweroff
 *
 * This may be called from any critical situation to trigger a system shutdown
 * after a known period of time. By default this is not scheduled.
 */
static void thermal_emergency_poweroff(void)
{
	int poweroff_delay_ms = CONFIG_THERMAL_EMERGENCY_POWEROFF_DELAY_MS;
	/*
	 * poweroff_delay_ms must be a carefully profiled positive value.
	 * Its a must for thermal_emergency_poweroff_work to be scheduled
	 */
	if (poweroff_delay_ms <= 0)
		return;
	schedule_delayed_work(&thermal_emergency_poweroff_work,
			      msecs_to_jiffies(poweroff_delay_ms));
}

static void handle_critical_trips(struct thermal_zone_device *tz,
				  int trip, enum thermal_trip_type trip_type)
{
	int trip_temp;

	tz->ops->get_trip_temp(tz, trip, &trip_temp);

	/* If we have not crossed the trip_temp, we do not care. */
	if (trip_temp <= 0 || tz->temperature < trip_temp)
		return;

	trace_thermal_zone_trip(tz, trip, trip_type);

	if (tz->ops->notify)
		tz->ops->notify(tz, trip, trip_type);

	if (trip_type == THERMAL_TRIP_CRITICAL) {
		dev_emerg(&tz->device,
			  "critical temperature reached (%d C), shutting down\n",
			  tz->temperature / 1000);
		mutex_lock(&poweroff_lock);
		if (!power_off_triggered) {
			/*
			 * Queue a backup emergency shutdown in the event of
			 * orderly_poweroff failure
			 */
			thermal_emergency_poweroff();
			orderly_poweroff(true);
			power_off_triggered = true;
		}
		mutex_unlock(&poweroff_lock);
	}
}

static void handle_thermal_trip(struct thermal_zone_device *tz, int trip)
{
	enum thermal_trip_type type;

	/* Ignore disabled trip points */
	if (test_bit(trip, &tz->trips_disabled))
		return;

	tz->ops->get_trip_type(tz, trip, &type);

	if (type == THERMAL_TRIP_CRITICAL || type == THERMAL_TRIP_HOT)
		handle_critical_trips(tz, trip, type);
	else
		handle_non_critical_trips(tz, trip, type);
	/*
	 * Alright, we handled this trip successfully.
	 * So, start monitoring again.
	 */
	monitor_thermal_zone(tz);
}

static void update_temperature(struct thermal_zone_device *tz)
{
	int temp, ret;

	ret = thermal_zone_get_temp(tz, &temp);
	if (ret) {
		if (ret != -EAGAIN)
			dev_warn(&tz->device,
				 "failed to read out thermal zone (%d)\n",
				 ret);
		return;
	}

	mutex_lock(&tz->lock);
	tz->last_temperature = tz->temperature;
	tz->temperature = temp;
	mutex_unlock(&tz->lock);

	trace_thermal_temperature(tz);
	if (tz->last_temperature == THERMAL_TEMP_INVALID)
		dev_dbg(&tz->device, "last_temperature N/A, current_temperature=%d\n",
			tz->temperature);
	else
		dev_dbg(&tz->device, "last_temperature=%d, current_temperature=%d\n",
			tz->last_temperature, tz->temperature);
}

static void thermal_zone_device_init(struct thermal_zone_device *tz)
{
	struct thermal_instance *pos;
	tz->temperature = THERMAL_TEMP_INVALID;
	list_for_each_entry(pos, &tz->thermal_instances, tz_node)
		pos->initialized = false;
}

<<<<<<< HEAD
static int  thermal_temp_debug(struct thermal_zone_device *tz)
{
	int crit_temp, warn_temp;
	int ret = -EPERM;
	int count;
	enum thermal_trip_type type;
	int tz_temp;
	struct thermal_zone_device *pos;

	for (count = 0; count < tz->trips; count++) {
		ret = tz->ops->get_trip_type(tz, count, &type);
		if (!ret && type == THERMAL_TRIP_CRITICAL) {
			ret = tz->ops->get_trip_temp(tz, count,
				&crit_temp);
			warn_temp = crit_temp - 10000;
			if (!ret && tz->temperature > warn_temp) {
				pr_info("warn: temperature reached %d\n",
					tz->temperature);

				list_for_each_entry(pos, &thermal_tz_list, node) {
					thermal_zone_get_temp(pos, &tz_temp);
					pr_info("tz=%s temp=%d\n", pos->type, tz_temp);
				}
			}
			break;
		}
	}

	return ret;
=======
static void thermal_zone_device_reset(struct thermal_zone_device *tz)
{
	tz->passive = 0;
	thermal_zone_device_init(tz);
>>>>>>> f289d4cd
}

void thermal_zone_device_update(struct thermal_zone_device *tz,
				enum thermal_notify_event event)
{
	int count;

	if (atomic_read(&in_suspend))
		return;

	if (!tz->ops->get_temp)
		return;

	update_temperature(tz);
	thermal_temp_debug(tz);

	thermal_zone_set_trips(tz);

	tz->notify_event = event;

	for (count = 0; count < tz->trips; count++)
		handle_thermal_trip(tz, count);
}
EXPORT_SYMBOL_GPL(thermal_zone_device_update);

/**
 * thermal_notify_framework - Sensor drivers use this API to notify framework
 * @tz:		thermal zone device
 * @trip:	indicates which trip point has been crossed
 *
 * This function handles the trip events from sensor drivers. It starts
 * throttling the cooling devices according to the policy configured.
 * For CRITICAL and HOT trip points, this notifies the respective drivers,
 * and does actual throttling for other trip points i.e ACTIVE and PASSIVE.
 * The throttling policy is based on the configured platform data; if no
 * platform data is provided, this uses the step_wise throttling policy.
 */
void thermal_notify_framework(struct thermal_zone_device *tz, int trip)
{
	handle_thermal_trip(tz, trip);
}
EXPORT_SYMBOL_GPL(thermal_notify_framework);

static void thermal_zone_device_check(struct work_struct *work)
{
	struct thermal_zone_device *tz = container_of(work, struct
						      thermal_zone_device,
						      poll_queue.work);
	thermal_zone_device_update(tz, THERMAL_EVENT_UNSPECIFIED);
}

/*
 * Power actor section: interface to power actors to estimate power
 *
 * Set of functions used to interact to cooling devices that know
 * how to estimate their devices power consumption.
 */

/**
 * power_actor_get_max_power() - get the maximum power that a cdev can consume
 * @cdev:	pointer to &thermal_cooling_device
 * @tz:		a valid thermal zone device pointer
 * @max_power:	pointer in which to store the maximum power
 *
 * Calculate the maximum power consumption in milliwats that the
 * cooling device can currently consume and store it in @max_power.
 *
 * Return: 0 on success, -EINVAL if @cdev doesn't support the
 * power_actor API or -E* on other error.
 */
int power_actor_get_max_power(struct thermal_cooling_device *cdev,
			      struct thermal_zone_device *tz, u32 *max_power)
{
	if (!cdev_is_power_actor(cdev))
		return -EINVAL;

	return cdev->ops->state2power(cdev, tz, 0, max_power);
}

/**
 * power_actor_get_min_power() - get the mainimum power that a cdev can consume
 * @cdev:	pointer to &thermal_cooling_device
 * @tz:		a valid thermal zone device pointer
 * @min_power:	pointer in which to store the minimum power
 *
 * Calculate the minimum power consumption in milliwatts that the
 * cooling device can currently consume and store it in @min_power.
 *
 * Return: 0 on success, -EINVAL if @cdev doesn't support the
 * power_actor API or -E* on other error.
 */
int power_actor_get_min_power(struct thermal_cooling_device *cdev,
			      struct thermal_zone_device *tz, u32 *min_power)
{
	unsigned long max_state;
	int ret;

	if (!cdev_is_power_actor(cdev))
		return -EINVAL;

	ret = cdev->ops->get_max_state(cdev, &max_state);
	if (ret)
		return ret;

	return cdev->ops->state2power(cdev, tz, max_state, min_power);
}

/**
 * power_actor_set_power() - limit the maximum power a cooling device consumes
 * @cdev:	pointer to &thermal_cooling_device
 * @instance:	thermal instance to update
 * @power:	the power in milliwatts
 *
 * Set the cooling device to consume at most @power milliwatts. The limit is
 * expected to be a cap at the maximum power consumption.
 *
 * Return: 0 on success, -EINVAL if the cooling device does not
 * implement the power actor API or -E* for other failures.
 */
int power_actor_set_power(struct thermal_cooling_device *cdev,
			  struct thermal_instance *instance, u32 power)
{
	unsigned long state;
	int ret;

	if (!cdev_is_power_actor(cdev))
		return -EINVAL;

	ret = cdev->ops->power2state(cdev, instance->tz, power, &state);
	if (ret)
		return ret;

	instance->target = state;
	mutex_lock(&cdev->lock);
	cdev->updated = false;
	mutex_unlock(&cdev->lock);
	thermal_cdev_update(cdev);

	return 0;
}

void thermal_zone_device_rebind_exception(struct thermal_zone_device *tz,
					  const char *cdev_type, size_t size)
{
	struct thermal_cooling_device *cdev = NULL;

	mutex_lock(&thermal_list_lock);
	list_for_each_entry(cdev, &thermal_cdev_list, node) {
		/* skip non matching cdevs */
		if (strncmp(cdev_type, cdev->type, size))
			continue;

		/* re binding the exception matching the type pattern */
		thermal_zone_bind_cooling_device(tz, THERMAL_TRIPS_NONE, cdev,
						 THERMAL_NO_LIMIT,
						 THERMAL_NO_LIMIT,
						 THERMAL_WEIGHT_DEFAULT);
	}
	mutex_unlock(&thermal_list_lock);
}

void thermal_zone_device_unbind_exception(struct thermal_zone_device *tz,
					  const char *cdev_type, size_t size)
{
	struct thermal_cooling_device *cdev = NULL;

	mutex_lock(&thermal_list_lock);
	list_for_each_entry(cdev, &thermal_cdev_list, node) {
		/* skip non matching cdevs */
		if (strncmp(cdev_type, cdev->type, size))
			continue;
		/* unbinding the exception matching the type pattern */
		thermal_zone_unbind_cooling_device(tz, THERMAL_TRIPS_NONE,
						   cdev);
	}
	mutex_unlock(&thermal_list_lock);
}

/*
 * Device management section: cooling devices, zones devices, and binding
 *
 * Set of functions provided by the thermal core for:
 * - cooling devices lifecycle: registration, unregistration,
 *				binding, and unbinding.
 * - thermal zone devices lifecycle: registration, unregistration,
 *				     binding, and unbinding.
 */

/**
 * thermal_zone_bind_cooling_device() - bind a cooling device to a thermal zone
 * @tz:		pointer to struct thermal_zone_device
 * @trip:	indicates which trip point the cooling devices is
 *		associated with in this thermal zone.
 * @cdev:	pointer to struct thermal_cooling_device
 * @upper:	the Maximum cooling state for this trip point.
 *		THERMAL_NO_LIMIT means no upper limit,
 *		and the cooling device can be in max_state.
 * @lower:	the Minimum cooling state can be used for this trip point.
 *		THERMAL_NO_LIMIT means no lower limit,
 *		and the cooling device can be in cooling state 0.
 * @weight:	The weight of the cooling device to be bound to the
 *		thermal zone. Use THERMAL_WEIGHT_DEFAULT for the
 *		default value
 *
 * This interface function bind a thermal cooling device to the certain trip
 * point of a thermal zone device.
 * This function is usually called in the thermal zone device .bind callback.
 *
 * Return: 0 on success, the proper error value otherwise.
 */
int thermal_zone_bind_cooling_device(struct thermal_zone_device *tz,
				     int trip,
				     struct thermal_cooling_device *cdev,
				     unsigned long upper, unsigned long lower,
				     unsigned int weight)
{
	struct thermal_instance *dev;
	struct thermal_instance *pos;
	struct thermal_zone_device *pos1;
	struct thermal_cooling_device *pos2;
	unsigned long max_state;
	int result, ret;

	if (trip >= tz->trips || (trip < 0 && trip != THERMAL_TRIPS_NONE))
		return -EINVAL;

	list_for_each_entry(pos1, &thermal_tz_list, node) {
		if (pos1 == tz)
			break;
	}
	list_for_each_entry(pos2, &thermal_cdev_list, node) {
		if (pos2 == cdev)
			break;
	}

	if (tz != pos1 || cdev != pos2)
		return -EINVAL;

	ret = cdev->ops->get_max_state(cdev, &max_state);
	if (ret)
		return ret;

	/* lower default 0, upper default max_state */
	lower = lower == THERMAL_NO_LIMIT ? 0 : lower;
	upper = upper == THERMAL_NO_LIMIT ? max_state : upper;

	if (lower > upper || upper > max_state)
		return -EINVAL;

	dev = kzalloc(sizeof(*dev), GFP_KERNEL);
	if (!dev)
		return -ENOMEM;
	dev->tz = tz;
	dev->cdev = cdev;
	dev->trip = trip;
	dev->upper = upper;
	dev->lower = lower;
	dev->target = THERMAL_NO_TARGET;
	dev->weight = weight;

	result = ida_simple_get(&tz->ida, 0, 0, GFP_KERNEL);
	if (result < 0)
		goto free_mem;

	dev->id = result;
	sprintf(dev->name, "cdev%d", dev->id);
	result =
	    sysfs_create_link(&tz->device.kobj, &cdev->device.kobj, dev->name);
	if (result)
		goto release_ida;

	sprintf(dev->attr_name, "cdev%d_trip_point", dev->id);
	sysfs_attr_init(&dev->attr.attr);
	dev->attr.attr.name = dev->attr_name;
	dev->attr.attr.mode = 0444;
	dev->attr.show = thermal_cooling_device_trip_point_show;
	result = device_create_file(&tz->device, &dev->attr);
	if (result)
		goto remove_symbol_link;

	sprintf(dev->weight_attr_name, "cdev%d_weight", dev->id);
	sysfs_attr_init(&dev->weight_attr.attr);
	dev->weight_attr.attr.name = dev->weight_attr_name;
	dev->weight_attr.attr.mode = S_IWUSR | S_IRUGO;
	dev->weight_attr.show = thermal_cooling_device_weight_show;
	dev->weight_attr.store = thermal_cooling_device_weight_store;
	result = device_create_file(&tz->device, &dev->weight_attr);
	if (result)
		goto remove_trip_file;

	mutex_lock(&tz->lock);
	mutex_lock(&cdev->lock);
	list_for_each_entry(pos, &tz->thermal_instances, tz_node)
		if (pos->tz == tz && pos->trip == trip && pos->cdev == cdev) {
			result = -EEXIST;
			break;
		}
	if (!result) {
		list_add_tail(&dev->tz_node, &tz->thermal_instances);
		list_add_tail(&dev->cdev_node, &cdev->thermal_instances);
		atomic_set(&tz->need_update, 1);
	}
	mutex_unlock(&cdev->lock);
	mutex_unlock(&tz->lock);

	if (!result)
		return 0;

	device_remove_file(&tz->device, &dev->weight_attr);
remove_trip_file:
	device_remove_file(&tz->device, &dev->attr);
remove_symbol_link:
	sysfs_remove_link(&tz->device.kobj, dev->name);
release_ida:
	ida_simple_remove(&tz->ida, dev->id);
free_mem:
	kfree(dev);
	return result;
}
EXPORT_SYMBOL_GPL(thermal_zone_bind_cooling_device);

/**
 * thermal_zone_unbind_cooling_device() - unbind a cooling device from a
 *					  thermal zone.
 * @tz:		pointer to a struct thermal_zone_device.
 * @trip:	indicates which trip point the cooling devices is
 *		associated with in this thermal zone.
 * @cdev:	pointer to a struct thermal_cooling_device.
 *
 * This interface function unbind a thermal cooling device from the certain
 * trip point of a thermal zone device.
 * This function is usually called in the thermal zone device .unbind callback.
 *
 * Return: 0 on success, the proper error value otherwise.
 */
int thermal_zone_unbind_cooling_device(struct thermal_zone_device *tz,
				       int trip,
				       struct thermal_cooling_device *cdev)
{
	struct thermal_instance *pos, *next;

	mutex_lock(&tz->lock);
	mutex_lock(&cdev->lock);
	list_for_each_entry_safe(pos, next, &tz->thermal_instances, tz_node) {
		if (pos->tz == tz && pos->trip == trip && pos->cdev == cdev) {
			list_del(&pos->tz_node);
			list_del(&pos->cdev_node);
			mutex_unlock(&cdev->lock);
			mutex_unlock(&tz->lock);
			goto unbind;
		}
	}
	mutex_unlock(&cdev->lock);
	mutex_unlock(&tz->lock);

	return -ENODEV;

unbind:
	device_remove_file(&tz->device, &pos->weight_attr);
	device_remove_file(&tz->device, &pos->attr);
	sysfs_remove_link(&tz->device.kobj, pos->name);
	ida_simple_remove(&tz->ida, pos->id);
	kfree(pos);
	return 0;
}
EXPORT_SYMBOL_GPL(thermal_zone_unbind_cooling_device);

static void thermal_release(struct device *dev)
{
	struct thermal_zone_device *tz;
	struct thermal_cooling_device *cdev;

	if (!strncmp(dev_name(dev), "thermal_zone",
		     sizeof("thermal_zone") - 1)) {
		tz = to_thermal_zone(dev);
		thermal_zone_destroy_device_groups(tz);
		kfree(tz);
	} else if (!strncmp(dev_name(dev), "cooling_device",
			    sizeof("cooling_device") - 1)) {
		cdev = to_cooling_device(dev);
		kfree(cdev);
	}
}

static struct class thermal_class = {
	.name = "thermal",
	.dev_release = thermal_release,
};

static inline
void print_bind_err_msg(struct thermal_zone_device *tz,
			struct thermal_cooling_device *cdev, int ret)
{
	dev_err(&tz->device, "binding zone %s with cdev %s failed:%d\n",
		tz->type, cdev->type, ret);
}

static void __bind(struct thermal_zone_device *tz, int mask,
		   struct thermal_cooling_device *cdev,
		   unsigned long *limits,
		   unsigned int weight)
{
	int i, ret;

	for (i = 0; i < tz->trips; i++) {
		if (mask & (1 << i)) {
			unsigned long upper, lower;

			upper = THERMAL_NO_LIMIT;
			lower = THERMAL_NO_LIMIT;
			if (limits) {
				lower = limits[i * 2];
				upper = limits[i * 2 + 1];
			}
			ret = thermal_zone_bind_cooling_device(tz, i, cdev,
							       upper, lower,
							       weight);
			if (ret)
				print_bind_err_msg(tz, cdev, ret);
		}
	}
}

static void bind_cdev(struct thermal_cooling_device *cdev)
{
	int i, ret;
	const struct thermal_zone_params *tzp;
	struct thermal_zone_device *pos = NULL;

	mutex_lock(&thermal_list_lock);

	list_for_each_entry(pos, &thermal_tz_list, node) {
		if (!pos->tzp && !pos->ops->bind)
			continue;

		if (pos->ops->bind) {
			ret = pos->ops->bind(pos, cdev);
			if (ret)
				print_bind_err_msg(pos, cdev, ret);
			continue;
		}

		tzp = pos->tzp;
		if (!tzp || !tzp->tbp)
			continue;

		for (i = 0; i < tzp->num_tbps; i++) {
			if (tzp->tbp[i].cdev || !tzp->tbp[i].match)
				continue;
			if (tzp->tbp[i].match(pos, cdev))
				continue;
			tzp->tbp[i].cdev = cdev;
			__bind(pos, tzp->tbp[i].trip_mask, cdev,
			       tzp->tbp[i].binding_limits,
			       tzp->tbp[i].weight);
		}
	}

	mutex_unlock(&thermal_list_lock);
}

/**
 * __thermal_cooling_device_register() - register a new thermal cooling device
 * @np:		a pointer to a device tree node.
 * @type:	the thermal cooling device type.
 * @devdata:	device private data.
 * @ops:		standard thermal cooling devices callbacks.
 *
 * This interface function adds a new thermal cooling device (fan/processor/...)
 * to /sys/class/thermal/ folder as cooling_device[0-*]. It tries to bind itself
 * to all the thermal zone devices registered at the same time.
 * It also gives the opportunity to link the cooling device to a device tree
 * node, so that it can be bound to a thermal zone created out of device tree.
 *
 * Return: a pointer to the created struct thermal_cooling_device or an
 * ERR_PTR. Caller must check return value with IS_ERR*() helpers.
 */
static struct thermal_cooling_device *
__thermal_cooling_device_register(struct device_node *np,
				  char *type, void *devdata,
				  const struct thermal_cooling_device_ops *ops)
{
	struct thermal_cooling_device *cdev;
	struct thermal_zone_device *pos = NULL;
	int result;

	if (type && strlen(type) >= THERMAL_NAME_LENGTH)
		return ERR_PTR(-EINVAL);

	if (!ops || !ops->get_max_state || !ops->get_cur_state ||
	    !ops->set_cur_state)
		return ERR_PTR(-EINVAL);

	cdev = kzalloc(sizeof(*cdev), GFP_KERNEL);
	if (!cdev)
		return ERR_PTR(-ENOMEM);

	result = ida_simple_get(&thermal_cdev_ida, 0, 0, GFP_KERNEL);
	if (result < 0) {
		kfree(cdev);
		return ERR_PTR(result);
	}

	cdev->id = result;
	strlcpy(cdev->type, type ? : "", sizeof(cdev->type));
	mutex_init(&cdev->lock);
	INIT_LIST_HEAD(&cdev->thermal_instances);
	cdev->np = np;
	cdev->ops = ops;
	cdev->updated = false;
	cdev->device.class = &thermal_class;
	thermal_cooling_device_setup_sysfs(cdev);
	cdev->devdata = devdata;
	dev_set_name(&cdev->device, "cooling_device%d", cdev->id);
	result = device_register(&cdev->device);
	if (result) {
		ida_simple_remove(&thermal_cdev_ida, cdev->id);
		kfree(cdev);
		return ERR_PTR(result);
	}

	/* Add 'this' new cdev to the global cdev list */
	mutex_lock(&thermal_list_lock);
	list_add(&cdev->node, &thermal_cdev_list);
	mutex_unlock(&thermal_list_lock);

	/* Update binding information for 'this' new cdev */
	bind_cdev(cdev);

	mutex_lock(&thermal_list_lock);
	list_for_each_entry(pos, &thermal_tz_list, node)
		if (atomic_cmpxchg(&pos->need_update, 1, 0))
			thermal_zone_device_update(pos,
						   THERMAL_EVENT_UNSPECIFIED);
	mutex_unlock(&thermal_list_lock);

	return cdev;
}

/**
 * thermal_cooling_device_register() - register a new thermal cooling device
 * @type:	the thermal cooling device type.
 * @devdata:	device private data.
 * @ops:		standard thermal cooling devices callbacks.
 *
 * This interface function adds a new thermal cooling device (fan/processor/...)
 * to /sys/class/thermal/ folder as cooling_device[0-*]. It tries to bind itself
 * to all the thermal zone devices registered at the same time.
 *
 * Return: a pointer to the created struct thermal_cooling_device or an
 * ERR_PTR. Caller must check return value with IS_ERR*() helpers.
 */
struct thermal_cooling_device *
thermal_cooling_device_register(char *type, void *devdata,
				const struct thermal_cooling_device_ops *ops)
{
	return __thermal_cooling_device_register(NULL, type, devdata, ops);
}
EXPORT_SYMBOL_GPL(thermal_cooling_device_register);

/**
 * thermal_of_cooling_device_register() - register an OF thermal cooling device
 * @np:		a pointer to a device tree node.
 * @type:	the thermal cooling device type.
 * @devdata:	device private data.
 * @ops:		standard thermal cooling devices callbacks.
 *
 * This function will register a cooling device with device tree node reference.
 * This interface function adds a new thermal cooling device (fan/processor/...)
 * to /sys/class/thermal/ folder as cooling_device[0-*]. It tries to bind itself
 * to all the thermal zone devices registered at the same time.
 *
 * Return: a pointer to the created struct thermal_cooling_device or an
 * ERR_PTR. Caller must check return value with IS_ERR*() helpers.
 */
struct thermal_cooling_device *
thermal_of_cooling_device_register(struct device_node *np,
				   char *type, void *devdata,
				   const struct thermal_cooling_device_ops *ops)
{
	return __thermal_cooling_device_register(np, type, devdata, ops);
}
EXPORT_SYMBOL_GPL(thermal_of_cooling_device_register);

static void __unbind(struct thermal_zone_device *tz, int mask,
		     struct thermal_cooling_device *cdev)
{
	int i;

	for (i = 0; i < tz->trips; i++)
		if (mask & (1 << i))
			thermal_zone_unbind_cooling_device(tz, i, cdev);
}

/**
 * thermal_cooling_device_unregister - removes a thermal cooling device
 * @cdev:	the thermal cooling device to remove.
 *
 * thermal_cooling_device_unregister() must be called when a registered
 * thermal cooling device is no longer needed.
 */
void thermal_cooling_device_unregister(struct thermal_cooling_device *cdev)
{
	int i;
	const struct thermal_zone_params *tzp;
	struct thermal_zone_device *tz;
	struct thermal_cooling_device *pos = NULL;

	if (!cdev)
		return;

	mutex_lock(&thermal_list_lock);
	list_for_each_entry(pos, &thermal_cdev_list, node)
		if (pos == cdev)
			break;
	if (pos != cdev) {
		/* thermal cooling device not found */
		mutex_unlock(&thermal_list_lock);
		return;
	}
	list_del(&cdev->node);

	/* Unbind all thermal zones associated with 'this' cdev */
	list_for_each_entry(tz, &thermal_tz_list, node) {
		if (tz->ops->unbind) {
			tz->ops->unbind(tz, cdev);
			continue;
		}

		if (!tz->tzp || !tz->tzp->tbp)
			continue;

		tzp = tz->tzp;
		for (i = 0; i < tzp->num_tbps; i++) {
			if (tzp->tbp[i].cdev == cdev) {
				__unbind(tz, tzp->tbp[i].trip_mask, cdev);
				tzp->tbp[i].cdev = NULL;
			}
		}
	}

	mutex_unlock(&thermal_list_lock);

	ida_simple_remove(&thermal_cdev_ida, cdev->id);
	device_unregister(&cdev->device);
}
EXPORT_SYMBOL_GPL(thermal_cooling_device_unregister);

static void bind_tz(struct thermal_zone_device *tz)
{
	int i, ret;
	struct thermal_cooling_device *pos = NULL;
	const struct thermal_zone_params *tzp = tz->tzp;

	if (!tzp && !tz->ops->bind)
		return;

	mutex_lock(&thermal_list_lock);

	/* If there is ops->bind, try to use ops->bind */
	if (tz->ops->bind) {
		list_for_each_entry(pos, &thermal_cdev_list, node) {
			ret = tz->ops->bind(tz, pos);
			if (ret)
				print_bind_err_msg(tz, pos, ret);
		}
		goto exit;
	}

	if (!tzp || !tzp->tbp)
		goto exit;

	list_for_each_entry(pos, &thermal_cdev_list, node) {
		for (i = 0; i < tzp->num_tbps; i++) {
			if (tzp->tbp[i].cdev || !tzp->tbp[i].match)
				continue;
			if (tzp->tbp[i].match(tz, pos))
				continue;
			tzp->tbp[i].cdev = pos;
			__bind(tz, tzp->tbp[i].trip_mask, pos,
			       tzp->tbp[i].binding_limits,
			       tzp->tbp[i].weight);
		}
	}
exit:
	mutex_unlock(&thermal_list_lock);
}

/**
 * thermal_zone_device_register() - register a new thermal zone device
 * @type:	the thermal zone device type
 * @trips:	the number of trip points the thermal zone support
 * @mask:	a bit string indicating the writeablility of trip points
 * @devdata:	private device data
 * @ops:	standard thermal zone device callbacks
 * @tzp:	thermal zone platform parameters
 * @passive_delay: number of milliseconds to wait between polls when
 *		   performing passive cooling
 * @polling_delay: number of milliseconds to wait between polls when checking
 *		   whether trip points have been crossed (0 for interrupt
 *		   driven systems)
 *
 * This interface function adds a new thermal zone device (sensor) to
 * /sys/class/thermal folder as thermal_zone[0-*]. It tries to bind all the
 * thermal cooling devices registered at the same time.
 * thermal_zone_device_unregister() must be called when the device is no
 * longer needed. The passive cooling depends on the .get_trend() return value.
 *
 * Return: a pointer to the created struct thermal_zone_device or an
 * in case of error, an ERR_PTR. Caller must check return value with
 * IS_ERR*() helpers.
 */
struct thermal_zone_device *
thermal_zone_device_register(const char *type, int trips, int mask,
			     void *devdata, struct thermal_zone_device_ops *ops,
			     struct thermal_zone_params *tzp, int passive_delay,
			     int polling_delay)
{
	struct thermal_zone_device *tz;
	enum thermal_trip_type trip_type;
	int trip_temp;
	int result;
	int count;
	struct thermal_governor *governor;

	if (!type || strlen(type) == 0)
		return ERR_PTR(-EINVAL);

	if (type && strlen(type) >= THERMAL_NAME_LENGTH)
		return ERR_PTR(-EINVAL);

	if (trips > THERMAL_MAX_TRIPS || trips < 0 || mask >> trips)
		return ERR_PTR(-EINVAL);

	if (!ops)
		return ERR_PTR(-EINVAL);

	if (trips > 0 && (!ops->get_trip_type || !ops->get_trip_temp))
		return ERR_PTR(-EINVAL);

	tz = kzalloc(sizeof(*tz), GFP_KERNEL);
	if (!tz)
		return ERR_PTR(-ENOMEM);

	INIT_LIST_HEAD(&tz->thermal_instances);
	ida_init(&tz->ida);
	mutex_init(&tz->lock);
	result = ida_simple_get(&thermal_tz_ida, 0, 0, GFP_KERNEL);
	if (result < 0)
		goto free_tz;

	tz->id = result;
	strlcpy(tz->type, type, sizeof(tz->type));
	tz->ops = ops;
	tz->tzp = tzp;
	tz->device.class = &thermal_class;
	tz->devdata = devdata;
	tz->trips = trips;
	tz->passive_delay = passive_delay;
	tz->polling_delay = polling_delay;

	/* sys I/F */
	/* Add nodes that are always present via .groups */
	result = thermal_zone_create_device_groups(tz, mask);
	if (result)
		goto remove_id;

	/* A new thermal zone needs to be updated anyway. */
	atomic_set(&tz->need_update, 1);

	dev_set_name(&tz->device, "thermal_zone%d", tz->id);
	result = device_register(&tz->device);
	if (result)
		goto remove_device_groups;

	for (count = 0; count < trips; count++) {
		if (tz->ops->get_trip_type(tz, count, &trip_type))
			set_bit(count, &tz->trips_disabled);
		if (tz->ops->get_trip_temp(tz, count, &trip_temp))
			set_bit(count, &tz->trips_disabled);
		/* Check for bogus trip points */
		if (trip_temp == 0)
			set_bit(count, &tz->trips_disabled);
	}

	/* Update 'this' zone's governor information */
	mutex_lock(&thermal_governor_lock);

	if (tz->tzp)
		governor = __find_governor(tz->tzp->governor_name);
	else
		governor = def_governor;

	result = thermal_set_governor(tz, governor);
	if (result) {
		mutex_unlock(&thermal_governor_lock);
		goto unregister;
	}

	mutex_unlock(&thermal_governor_lock);

	if (!tz->tzp || !tz->tzp->no_hwmon) {
		result = thermal_add_hwmon_sysfs(tz);
		if (result)
			goto unregister;
	}

	mutex_lock(&thermal_list_lock);
	list_add_tail(&tz->node, &thermal_tz_list);
	mutex_unlock(&thermal_list_lock);

	/* Bind cooling devices for this zone */
	bind_tz(tz);

	INIT_DELAYED_WORK(&tz->poll_queue, thermal_zone_device_check);

	thermal_zone_device_reset(tz);
	/* Update the new thermal zone and mark it as already updated. */
	if (atomic_cmpxchg(&tz->need_update, 1, 0))
		thermal_zone_device_update(tz, THERMAL_EVENT_UNSPECIFIED);

	return tz;

unregister:
	ida_simple_remove(&thermal_tz_ida, tz->id);
	device_unregister(&tz->device);
	return ERR_PTR(result);

remove_device_groups:
	thermal_zone_destroy_device_groups(tz);
remove_id:
	ida_simple_remove(&thermal_tz_ida, tz->id);
free_tz:
	kfree(tz);
	return ERR_PTR(result);
}
EXPORT_SYMBOL_GPL(thermal_zone_device_register);

/**
 * thermal_device_unregister - removes the registered thermal zone device
 * @tz: the thermal zone device to remove
 */
void thermal_zone_device_unregister(struct thermal_zone_device *tz)
{
	int i;
	const struct thermal_zone_params *tzp;
	struct thermal_cooling_device *cdev;
	struct thermal_zone_device *pos = NULL;

	if (!tz)
		return;

	tzp = tz->tzp;

	mutex_lock(&thermal_list_lock);
	list_for_each_entry(pos, &thermal_tz_list, node)
		if (pos == tz)
			break;
	if (pos != tz) {
		/* thermal zone device not found */
		mutex_unlock(&thermal_list_lock);
		return;
	}
	list_del(&tz->node);

	/* Unbind all cdevs associated with 'this' thermal zone */
	list_for_each_entry(cdev, &thermal_cdev_list, node) {
		if (tz->ops->unbind) {
			tz->ops->unbind(tz, cdev);
			continue;
		}

		if (!tzp || !tzp->tbp)
			break;

		for (i = 0; i < tzp->num_tbps; i++) {
			if (tzp->tbp[i].cdev == cdev) {
				__unbind(tz, tzp->tbp[i].trip_mask, cdev);
				tzp->tbp[i].cdev = NULL;
			}
		}
	}

	mutex_unlock(&thermal_list_lock);

	thermal_zone_device_set_polling(tz, 0);

	thermal_set_governor(tz, NULL);

	thermal_remove_hwmon_sysfs(tz);
	ida_simple_remove(&thermal_tz_ida, tz->id);
	ida_destroy(&tz->ida);
	mutex_destroy(&tz->lock);
	device_unregister(&tz->device);
}
EXPORT_SYMBOL_GPL(thermal_zone_device_unregister);

/**
 * thermal_zone_get_zone_by_name() - search for a zone and returns its ref
 * @name: thermal zone name to fetch the temperature
 *
 * When only one zone is found with the passed name, returns a reference to it.
 *
 * Return: On success returns a reference to an unique thermal zone with
 * matching name equals to @name, an ERR_PTR otherwise (-EINVAL for invalid
 * paramenters, -ENODEV for not found and -EEXIST for multiple matches).
 */
struct thermal_zone_device *thermal_zone_get_zone_by_name(const char *name)
{
	struct thermal_zone_device *pos = NULL, *ref = ERR_PTR(-EINVAL);
	unsigned int found = 0;

	if (!name)
		goto exit;

	mutex_lock(&thermal_list_lock);
	list_for_each_entry(pos, &thermal_tz_list, node)
		if (!strncasecmp(name, pos->type, THERMAL_NAME_LENGTH)) {
			found++;
			ref = pos;
		}
	mutex_unlock(&thermal_list_lock);

	/* nothing has been found, thus an error code for it */
	if (found == 0)
		ref = ERR_PTR(-ENODEV);
	else if (found > 1)
	/* Success only when an unique zone is found */
		ref = ERR_PTR(-EEXIST);

exit:
	return ref;
}
EXPORT_SYMBOL_GPL(thermal_zone_get_zone_by_name);

#ifdef CONFIG_NET
static const struct genl_multicast_group thermal_event_mcgrps[] = {
	{ .name = THERMAL_GENL_MCAST_GROUP_NAME, },
};

static struct genl_family thermal_event_genl_family __ro_after_init = {
	.module = THIS_MODULE,
	.name = THERMAL_GENL_FAMILY_NAME,
	.version = THERMAL_GENL_VERSION,
	.maxattr = THERMAL_GENL_ATTR_MAX,
	.mcgrps = thermal_event_mcgrps,
	.n_mcgrps = ARRAY_SIZE(thermal_event_mcgrps),
};

int thermal_generate_netlink_event(struct thermal_zone_device *tz,
				   enum events event)
{
	struct sk_buff *skb;
	struct nlattr *attr;
	struct thermal_genl_event *thermal_event;
	void *msg_header;
	int size;
	int result;
	static unsigned int thermal_event_seqnum;

	if (!tz)
		return -EINVAL;

	/* allocate memory */
	size = nla_total_size(sizeof(struct thermal_genl_event)) +
	       nla_total_size(0);

	skb = genlmsg_new(size, GFP_ATOMIC);
	if (!skb)
		return -ENOMEM;

	/* add the genetlink message header */
	msg_header = genlmsg_put(skb, 0, thermal_event_seqnum++,
				 &thermal_event_genl_family, 0,
				 THERMAL_GENL_CMD_EVENT);
	if (!msg_header) {
		nlmsg_free(skb);
		return -ENOMEM;
	}

	/* fill the data */
	attr = nla_reserve(skb, THERMAL_GENL_ATTR_EVENT,
			   sizeof(struct thermal_genl_event));

	if (!attr) {
		nlmsg_free(skb);
		return -EINVAL;
	}

	thermal_event = nla_data(attr);
	if (!thermal_event) {
		nlmsg_free(skb);
		return -EINVAL;
	}

	memset(thermal_event, 0, sizeof(struct thermal_genl_event));

	thermal_event->orig = tz->id;
	thermal_event->event = event;

	/* send multicast genetlink message */
	genlmsg_end(skb, msg_header);

	result = genlmsg_multicast(&thermal_event_genl_family, skb, 0,
				   0, GFP_ATOMIC);
	if (result)
		dev_err(&tz->device, "Failed to send netlink event:%d", result);

	return result;
}
EXPORT_SYMBOL_GPL(thermal_generate_netlink_event);

static int __init genetlink_init(void)
{
	return genl_register_family(&thermal_event_genl_family);
}

static void genetlink_exit(void)
{
	genl_unregister_family(&thermal_event_genl_family);
}
#else /* !CONFIG_NET */
static inline int genetlink_init(void) { return 0; }
static inline void genetlink_exit(void) {}
#endif /* !CONFIG_NET */

static int thermal_pm_notify(struct notifier_block *nb,
			     unsigned long mode, void *_unused)
{
	struct thermal_zone_device *tz;

	switch (mode) {
	case PM_HIBERNATION_PREPARE:
	case PM_RESTORE_PREPARE:
	case PM_SUSPEND_PREPARE:
		atomic_set(&in_suspend, 1);
		break;
	case PM_POST_HIBERNATION:
	case PM_POST_RESTORE:
	case PM_POST_SUSPEND:
		atomic_set(&in_suspend, 0);
		list_for_each_entry(tz, &thermal_tz_list, node) {
			thermal_zone_device_init(tz);
			thermal_zone_device_update(tz,
						   THERMAL_EVENT_UNSPECIFIED);
		}
		break;
	default:
		break;
	}
	return 0;
}

static struct notifier_block thermal_pm_nb = {
	.notifier_call = thermal_pm_notify,
};

static int __init thermal_init(void)
{
	int result;

	mutex_init(&poweroff_lock);
	result = thermal_register_governors();
	if (result)
		goto error;

	result = class_register(&thermal_class);
	if (result)
		goto unregister_governors;

	result = genetlink_init();
	if (result)
		goto unregister_class;

	result = of_parse_thermal_zones();
	if (result)
		goto exit_netlink;

	result = register_pm_notifier(&thermal_pm_nb);
	if (result)
		pr_warn("Thermal: Can not register suspend notifier, return %d\n",
			result);

	return 0;

exit_netlink:
	genetlink_exit();
unregister_class:
	class_unregister(&thermal_class);
unregister_governors:
	thermal_unregister_governors();
error:
	ida_destroy(&thermal_tz_ida);
	ida_destroy(&thermal_cdev_ida);
	mutex_destroy(&thermal_list_lock);
	mutex_destroy(&thermal_governor_lock);
	mutex_destroy(&poweroff_lock);
	return result;
}

static void __exit thermal_exit(void)
{
	unregister_pm_notifier(&thermal_pm_nb);
	of_thermal_destroy_zones();
	genetlink_exit();
	class_unregister(&thermal_class);
	thermal_unregister_governors();
	ida_destroy(&thermal_tz_ida);
	ida_destroy(&thermal_cdev_ida);
	mutex_destroy(&thermal_list_lock);
	mutex_destroy(&thermal_governor_lock);
}

fs_initcall(thermal_init);
module_exit(thermal_exit);<|MERGE_RESOLUTION|>--- conflicted
+++ resolved
@@ -462,7 +462,12 @@
 		pos->initialized = false;
 }
 
-<<<<<<< HEAD
+static void thermal_zone_device_reset(struct thermal_zone_device *tz)
+{
+	tz->passive = 0;
+	thermal_zone_device_init(tz);
+}
+
 static int  thermal_temp_debug(struct thermal_zone_device *tz)
 {
 	int crit_temp, warn_temp;
@@ -492,12 +497,6 @@
 	}
 
 	return ret;
-=======
-static void thermal_zone_device_reset(struct thermal_zone_device *tz)
-{
-	tz->passive = 0;
-	thermal_zone_device_init(tz);
->>>>>>> f289d4cd
 }
 
 void thermal_zone_device_update(struct thermal_zone_device *tz,
