--- conflicted
+++ resolved
@@ -1015,10 +1015,6 @@
 		if (mbuf_temp->next) {
 			mbuf_node = mbuf_temp->next;
 			mbuf_temp->next = NULL;
-<<<<<<< HEAD
-		}
-		kfree(mbuf_temp);
-=======
 			kfree(mbuf_temp);
 		} else {
 			if (i < num - 1)
@@ -1026,7 +1022,6 @@
 			kfree(mbuf_temp);
 			break;
 		}
->>>>>>> e8c6d0db
 	}
 
 	p_data->list_rx_buf.mbuf_head = NULL;
