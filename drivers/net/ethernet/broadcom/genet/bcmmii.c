/*
 * Broadcom GENET MDIO routines
 *
 * Copyright (c) 2014-2017 Broadcom
 *
 * This program is free software; you can redistribute it and/or modify
 * it under the terms of the GNU General Public License version 2 as
 * published by the Free Software Foundation.
 */


#include <linux/types.h>
#include <linux/delay.h>
#include <linux/wait.h>
#include <linux/mii.h>
#include <linux/ethtool.h>
#include <linux/bitops.h>
#include <linux/netdevice.h>
#include <linux/platform_device.h>
#include <linux/phy.h>
#include <linux/phy_fixed.h>
#include <linux/brcmphy.h>
#include <linux/of.h>
#include <linux/of_net.h>
#include <linux/of_mdio.h>
#include <linux/platform_data/bcmgenet.h>

#include "bcmgenet.h"

/* read a value from the MII */
static int bcmgenet_mii_read(struct mii_bus *bus, int phy_id, int location)
{
	int ret;
	struct net_device *dev = bus->priv;
	struct bcmgenet_priv *priv = netdev_priv(dev);
	u32 reg;

	bcmgenet_umac_writel(priv, (MDIO_RD | (phy_id << MDIO_PMD_SHIFT) |
			     (location << MDIO_REG_SHIFT)), UMAC_MDIO_CMD);
	/* Start MDIO transaction*/
	reg = bcmgenet_umac_readl(priv, UMAC_MDIO_CMD);
	reg |= MDIO_START_BUSY;
	bcmgenet_umac_writel(priv, reg, UMAC_MDIO_CMD);
	wait_event_timeout(priv->wq,
			   !(bcmgenet_umac_readl(priv, UMAC_MDIO_CMD)
			   & MDIO_START_BUSY),
			   HZ / 100);
	ret = bcmgenet_umac_readl(priv, UMAC_MDIO_CMD);

	/* Some broken devices are known not to release the line during
	 * turn-around, e.g: Broadcom BCM53125 external switches, so check for
	 * that condition here and ignore the MDIO controller read failure
	 * indication.
	 */
	if (!(bus->phy_ignore_ta_mask & 1 << phy_id) && (ret & MDIO_READ_FAIL))
		return -EIO;

	return ret & 0xffff;
}

/* write a value to the MII */
static int bcmgenet_mii_write(struct mii_bus *bus, int phy_id,
			      int location, u16 val)
{
	struct net_device *dev = bus->priv;
	struct bcmgenet_priv *priv = netdev_priv(dev);
	u32 reg;

	bcmgenet_umac_writel(priv, (MDIO_WR | (phy_id << MDIO_PMD_SHIFT) |
			     (location << MDIO_REG_SHIFT) | (0xffff & val)),
			     UMAC_MDIO_CMD);
	reg = bcmgenet_umac_readl(priv, UMAC_MDIO_CMD);
	reg |= MDIO_START_BUSY;
	bcmgenet_umac_writel(priv, reg, UMAC_MDIO_CMD);
	wait_event_timeout(priv->wq,
			   !(bcmgenet_umac_readl(priv, UMAC_MDIO_CMD) &
			   MDIO_START_BUSY),
			   HZ / 100);

	return 0;
}

/* setup netdev link state when PHY link status change and
 * update UMAC and RGMII block when link up
 */
void bcmgenet_mii_setup(struct net_device *dev)
{
	struct bcmgenet_priv *priv = netdev_priv(dev);
	struct phy_device *phydev = priv->phydev;
	u32 reg, cmd_bits = 0;
	bool status_changed = false;

	if (priv->old_link != phydev->link) {
		status_changed = true;
		priv->old_link = phydev->link;
	}

	if (phydev->link) {
		/* check speed/duplex/pause changes */
		if (priv->old_speed != phydev->speed) {
			status_changed = true;
			priv->old_speed = phydev->speed;
		}

		if (priv->old_duplex != phydev->duplex) {
			status_changed = true;
			priv->old_duplex = phydev->duplex;
		}

		if (priv->old_pause != phydev->pause) {
			status_changed = true;
			priv->old_pause = phydev->pause;
		}

		/* done if nothing has changed */
		if (!status_changed)
			return;

		/* speed */
		if (phydev->speed == SPEED_1000)
			cmd_bits = UMAC_SPEED_1000;
		else if (phydev->speed == SPEED_100)
			cmd_bits = UMAC_SPEED_100;
		else
			cmd_bits = UMAC_SPEED_10;
		cmd_bits <<= CMD_SPEED_SHIFT;

		/* duplex */
		if (phydev->duplex != DUPLEX_FULL)
			cmd_bits |= CMD_HD_EN;

		/* pause capability */
		if (!phydev->pause)
			cmd_bits |= CMD_RX_PAUSE_IGNORE | CMD_TX_PAUSE_IGNORE;

		/*
		 * Program UMAC and RGMII block based on established
		 * link speed, duplex, and pause. The speed set in
		 * umac->cmd tell RGMII block which clock to use for
		 * transmit -- 25MHz(100Mbps) or 125MHz(1Gbps).
		 * Receive clock is provided by the PHY.
		 */
		reg = bcmgenet_ext_readl(priv, EXT_RGMII_OOB_CTRL);
		reg &= ~OOB_DISABLE;
		reg |= RGMII_LINK;
		bcmgenet_ext_writel(priv, reg, EXT_RGMII_OOB_CTRL);

		reg = bcmgenet_umac_readl(priv, UMAC_CMD);
		reg &= ~((CMD_SPEED_MASK << CMD_SPEED_SHIFT) |
			       CMD_HD_EN |
			       CMD_RX_PAUSE_IGNORE | CMD_TX_PAUSE_IGNORE);
		reg |= cmd_bits;
		bcmgenet_umac_writel(priv, reg, UMAC_CMD);
	} else {
		/* done if nothing has changed */
		if (!status_changed)
			return;

		/* needed for MoCA fixed PHY to reflect correct link status */
		netif_carrier_off(dev);
	}

	phy_print_status(phydev);
}


static int bcmgenet_fixed_phy_link_update(struct net_device *dev,
					  struct fixed_phy_status *status)
{
	if (dev && dev->phydev && status)
		status->link = dev->phydev->link;

	return 0;
}

/* Perform a voluntary PHY software reset, since the EPHY is very finicky about
 * not doing it and will start corrupting packets
 */
void bcmgenet_mii_reset(struct net_device *dev)
{
	struct bcmgenet_priv *priv = netdev_priv(dev);

	if (GENET_IS_V4(priv))
		return;

	if (priv->phydev) {
		phy_init_hw(priv->phydev);
		phy_start_aneg(priv->phydev);
	}
}

void bcmgenet_phy_power_set(struct net_device *dev, bool enable)
{
	struct bcmgenet_priv *priv = netdev_priv(dev);
	u32 reg = 0;

	/* EXT_GPHY_CTRL is only valid for GENETv4 and onward */
	if (GENET_IS_V4(priv)) {
		reg = bcmgenet_ext_readl(priv, EXT_GPHY_CTRL);
		if (enable) {
			reg &= ~EXT_CK25_DIS;
			bcmgenet_ext_writel(priv, reg, EXT_GPHY_CTRL);
			mdelay(1);

			reg &= ~(EXT_CFG_IDDQ_BIAS | EXT_CFG_PWR_DOWN);
			reg |= EXT_GPHY_RESET;
			bcmgenet_ext_writel(priv, reg, EXT_GPHY_CTRL);
			mdelay(1);

			reg &= ~EXT_GPHY_RESET;
		} else {
			reg |= EXT_CFG_IDDQ_BIAS | EXT_CFG_PWR_DOWN |
			       EXT_GPHY_RESET;
			bcmgenet_ext_writel(priv, reg, EXT_GPHY_CTRL);
			mdelay(1);
			reg |= EXT_CK25_DIS;
		}
		bcmgenet_ext_writel(priv, reg, EXT_GPHY_CTRL);
		udelay(60);
	} else {
		mdelay(1);
	}
}

<<<<<<< HEAD
static void bcmgenet_internal_phy_setup(struct net_device *dev)
{
	struct bcmgenet_priv *priv = netdev_priv(dev);
	u32 reg;

	/* Power up PHY */
	bcmgenet_phy_power_set(dev, true);
	if (!GENET_IS_V5(priv)) {
		/* enable APD */
		reg = bcmgenet_ext_readl(priv, EXT_EXT_PWR_MGMT);
		reg |= EXT_PWR_DN_EN_LD;
		bcmgenet_ext_writel(priv, reg, EXT_EXT_PWR_MGMT);
	}
	bcmgenet_mii_reset(dev);
}

=======
>>>>>>> d038e3dc
static void bcmgenet_moca_phy_setup(struct bcmgenet_priv *priv)
{
	u32 reg;

	if (!GENET_IS_V5(priv)) {
		/* Speed settings are set in bcmgenet_mii_setup() */
		reg = bcmgenet_sys_readl(priv, SYS_PORT_CTRL);
		reg |= LED_ACT_SOURCE_MAC;
		bcmgenet_sys_writel(priv, reg, SYS_PORT_CTRL);
	}

	if (priv->hw_params->flags & GENET_HAS_MOCA_LINK_DET)
		fixed_phy_set_link_update(priv->phydev,
					  bcmgenet_fixed_phy_link_update);
}

int bcmgenet_mii_config(struct net_device *dev)
{
	struct bcmgenet_priv *priv = netdev_priv(dev);
	struct phy_device *phydev = priv->phydev;
	struct device *kdev = &priv->pdev->dev;
	const char *phy_name = NULL;
	u32 id_mode_dis = 0;
	u32 port_ctrl;
	u32 reg;

	priv->ext_phy = !priv->internal_phy &&
			(priv->phy_interface != PHY_INTERFACE_MODE_MOCA);

	if (priv->internal_phy)
		priv->phy_interface = PHY_INTERFACE_MODE_NA;

	switch (priv->phy_interface) {
	case PHY_INTERFACE_MODE_NA:
	case PHY_INTERFACE_MODE_MOCA:
		/* Irrespective of the actually configured PHY speed (100 or
		 * 1000) GENETv4 only has an internal GPHY so we will just end
		 * up masking the Gigabit features from what we support, not
		 * switching to the EPHY
		 */
		if (GENET_IS_V4(priv))
			port_ctrl = PORT_MODE_INT_GPHY;
		else
			port_ctrl = PORT_MODE_INT_EPHY;

		bcmgenet_sys_writel(priv, port_ctrl, SYS_PORT_CTRL);

		if (priv->internal_phy) {
			phy_name = "internal PHY";
		} else if (priv->phy_interface == PHY_INTERFACE_MODE_MOCA) {
			phy_name = "MoCA";
			bcmgenet_moca_phy_setup(priv);
		}
		break;

	case PHY_INTERFACE_MODE_MII:
		phy_name = "external MII";
		phydev->supported &= PHY_BASIC_FEATURES;
		bcmgenet_sys_writel(priv,
				    PORT_MODE_EXT_EPHY, SYS_PORT_CTRL);
		break;

	case PHY_INTERFACE_MODE_REVMII:
		phy_name = "external RvMII";
		/* of_mdiobus_register took care of reading the 'max-speed'
		 * PHY property for us, effectively limiting the PHY supported
		 * capabilities, use that knowledge to also configure the
		 * Reverse MII interface correctly.
		 */
		if ((priv->phydev->supported & PHY_BASIC_FEATURES) ==
				PHY_BASIC_FEATURES)
			port_ctrl = PORT_MODE_EXT_RVMII_25;
		else
			port_ctrl = PORT_MODE_EXT_RVMII_50;
		bcmgenet_sys_writel(priv, port_ctrl, SYS_PORT_CTRL);
		break;

	case PHY_INTERFACE_MODE_RGMII:
		/* RGMII_NO_ID: TXC transitions at the same time as TXD
		 *		(requires PCB or receiver-side delay)
		 * RGMII:	Add 2ns delay on TXC (90 degree shift)
		 *
		 * ID is implicitly disabled for 100Mbps (RG)MII operation.
		 */
		id_mode_dis = BIT(16);
		/* fall through */
	case PHY_INTERFACE_MODE_RGMII_TXID:
		if (id_mode_dis)
			phy_name = "external RGMII (no delay)";
		else
			phy_name = "external RGMII (TX delay)";
		bcmgenet_sys_writel(priv,
				    PORT_MODE_EXT_GPHY, SYS_PORT_CTRL);
		break;
	default:
		dev_err(kdev, "unknown phy mode: %d\n", priv->phy_interface);
		return -EINVAL;
	}

	/* This is an external PHY (xMII), so we need to enable the RGMII
	 * block for the interface to work
	 */
	if (priv->ext_phy) {
		reg = bcmgenet_ext_readl(priv, EXT_RGMII_OOB_CTRL);
		reg |= RGMII_MODE_EN | id_mode_dis;
		bcmgenet_ext_writel(priv, reg, EXT_RGMII_OOB_CTRL);
	}

	dev_info_once(kdev, "configuring instance for %s\n", phy_name);

	return 0;
}

int bcmgenet_mii_probe(struct net_device *dev)
{
	struct bcmgenet_priv *priv = netdev_priv(dev);
	struct device_node *dn = priv->pdev->dev.of_node;
	struct phy_device *phydev;
	u32 phy_flags;
	int ret;

	/* Communicate the integrated PHY revision */
	phy_flags = priv->gphy_rev;

	/* Initialize link state variables that bcmgenet_mii_setup() uses */
	priv->old_link = -1;
	priv->old_speed = -1;
	priv->old_duplex = -1;
	priv->old_pause = -1;

	if (dn) {
		phydev = of_phy_connect(dev, priv->phy_dn, bcmgenet_mii_setup,
					phy_flags, priv->phy_interface);
		if (!phydev) {
			pr_err("could not attach to PHY\n");
			return -ENODEV;
		}
	} else {
		phydev = priv->phydev;
		phydev->dev_flags = phy_flags;

		ret = phy_connect_direct(dev, phydev, bcmgenet_mii_setup,
					 priv->phy_interface);
		if (ret) {
			pr_err("could not attach to PHY\n");
			return -ENODEV;
		}
	}

	priv->phydev = phydev;

	/* Configure port multiplexer based on what the probed PHY device since
	 * reading the 'max-speed' property determines the maximum supported
	 * PHY speed which is needed for bcmgenet_mii_config() to configure
	 * things appropriately.
	 */
	ret = bcmgenet_mii_config(dev);
	if (ret) {
		phy_disconnect(priv->phydev);
		return ret;
	}

	phydev->advertising = phydev->supported;

	/* The internal PHY has its link interrupts routed to the
	 * Ethernet MAC ISRs
	 */
	if (priv->internal_phy)
		priv->phydev->irq = PHY_IGNORE_INTERRUPT;

	return 0;
}

/* Workaround for integrated BCM7xxx Gigabit PHYs which have a problem with
 * their internal MDIO management controller making them fail to successfully
 * be read from or written to for the first transaction.  We insert a dummy
 * BMSR read here to make sure that phy_get_device() and get_phy_id() can
 * correctly read the PHY MII_PHYSID1/2 registers and successfully register a
 * PHY device for this peripheral.
 *
 * Once the PHY driver is registered, we can workaround subsequent reads from
 * there (e.g: during system-wide power management).
 *
 * bus->reset is invoked before mdiobus_scan during mdiobus_register and is
 * therefore the right location to stick that workaround. Since we do not want
 * to read from non-existing PHYs, we either use bus->phy_mask or do a manual
 * Device Tree scan to limit the search area.
 */
static int bcmgenet_mii_bus_reset(struct mii_bus *bus)
{
	struct net_device *dev = bus->priv;
	struct bcmgenet_priv *priv = netdev_priv(dev);
	struct device_node *np = priv->mdio_dn;
	struct device_node *child = NULL;
	u32 read_mask = 0;
	int addr = 0;

	if (!np) {
		read_mask = 1 << priv->phy_addr;
	} else {
		for_each_available_child_of_node(np, child) {
			addr = of_mdio_parse_addr(&dev->dev, child);
			if (addr < 0)
				continue;

			read_mask |= 1 << addr;
		}
	}

	for (addr = 0; addr < PHY_MAX_ADDR; addr++) {
		if (read_mask & 1 << addr) {
			dev_dbg(&dev->dev, "Workaround for PHY @ %d\n", addr);
			mdiobus_read(bus, addr, MII_BMSR);
		}
	}

	return 0;
}

static int bcmgenet_mii_alloc(struct bcmgenet_priv *priv)
{
	struct mii_bus *bus;

	if (priv->mii_bus)
		return 0;

	priv->mii_bus = mdiobus_alloc();
	if (!priv->mii_bus) {
		pr_err("failed to allocate\n");
		return -ENOMEM;
	}

	bus = priv->mii_bus;
	bus->priv = priv->dev;
	bus->name = "bcmgenet MII bus";
	bus->parent = &priv->pdev->dev;
	bus->read = bcmgenet_mii_read;
	bus->write = bcmgenet_mii_write;
	bus->reset = bcmgenet_mii_bus_reset;
	snprintf(bus->id, MII_BUS_ID_SIZE, "%s-%d",
		 priv->pdev->name, priv->pdev->id);

	return 0;
}

static int bcmgenet_mii_of_init(struct bcmgenet_priv *priv)
{
	struct device_node *dn = priv->pdev->dev.of_node;
	struct device *kdev = &priv->pdev->dev;
	const char *phy_mode_str = NULL;
	struct phy_device *phydev = NULL;
	char *compat;
	int phy_mode;
	int ret;

	compat = kasprintf(GFP_KERNEL, "brcm,genet-mdio-v%d", priv->version);
	if (!compat)
		return -ENOMEM;

	priv->mdio_dn = of_find_compatible_node(dn, NULL, compat);
	kfree(compat);
	if (!priv->mdio_dn) {
		dev_err(kdev, "unable to find MDIO bus node\n");
		return -ENODEV;
	}

	ret = of_mdiobus_register(priv->mii_bus, priv->mdio_dn);
	if (ret) {
		dev_err(kdev, "failed to register MDIO bus\n");
		return ret;
	}

	/* Fetch the PHY phandle */
	priv->phy_dn = of_parse_phandle(dn, "phy-handle", 0);

	/* In the case of a fixed PHY, the DT node associated
	 * to the PHY is the Ethernet MAC DT node.
	 */
	if (!priv->phy_dn && of_phy_is_fixed_link(dn)) {
		ret = of_phy_register_fixed_link(dn);
		if (ret)
			return ret;

		priv->phy_dn = of_node_get(dn);
	}

	/* Get the link mode */
	phy_mode = of_get_phy_mode(dn);
	priv->phy_interface = phy_mode;

	/* We need to specifically look up whether this PHY interface is internal
	 * or not *before* we even try to probe the PHY driver over MDIO as we
	 * may have shut down the internal PHY for power saving purposes.
	 */
	if (phy_mode < 0) {
		ret = of_property_read_string(dn, "phy-mode", &phy_mode_str);
		if (ret < 0) {
			dev_err(kdev, "invalid PHY mode property\n");
			return ret;
		}

		priv->phy_interface = PHY_INTERFACE_MODE_NA;
		if (!strcasecmp(phy_mode_str, "internal"))
			priv->internal_phy = true;
	}

	/* Make sure we initialize MoCA PHYs with a link down */
	if (phy_mode == PHY_INTERFACE_MODE_MOCA) {
		phydev = of_phy_find_device(dn);
		if (phydev) {
			phydev->link = 0;
			put_device(&phydev->mdio.dev);
		}
	}

	return 0;
}

static int bcmgenet_mii_pd_init(struct bcmgenet_priv *priv)
{
	struct device *kdev = &priv->pdev->dev;
	struct bcmgenet_platform_data *pd = kdev->platform_data;
	struct mii_bus *mdio = priv->mii_bus;
	struct phy_device *phydev;
	int ret;

	if (pd->phy_interface != PHY_INTERFACE_MODE_MOCA && pd->mdio_enabled) {
		/*
		 * Internal or external PHY with MDIO access
		 */
		if (pd->phy_address >= 0 && pd->phy_address < PHY_MAX_ADDR)
			mdio->phy_mask = ~(1 << pd->phy_address);
		else
			mdio->phy_mask = 0;

		ret = mdiobus_register(mdio);
		if (ret) {
			dev_err(kdev, "failed to register MDIO bus\n");
			return ret;
		}

		if (pd->phy_address >= 0 && pd->phy_address < PHY_MAX_ADDR)
			phydev = mdiobus_get_phy(mdio, pd->phy_address);
		else
			phydev = phy_find_first(mdio);

		if (!phydev) {
			dev_err(kdev, "failed to register PHY device\n");
			mdiobus_unregister(mdio);
			return -ENODEV;
		}
	} else {
		/*
		 * MoCA port or no MDIO access.
		 * Use fixed PHY to represent the link layer.
		 */
		struct fixed_phy_status fphy_status = {
			.link = 1,
			.speed = pd->phy_speed,
			.duplex = pd->phy_duplex,
			.pause = 0,
			.asym_pause = 0,
		};

		phydev = fixed_phy_register(PHY_POLL, &fphy_status, -1, NULL);
		if (!phydev || IS_ERR(phydev)) {
			dev_err(kdev, "failed to register fixed PHY device\n");
			return -ENODEV;
		}

		/* Make sure we initialize MoCA PHYs with a link down */
		phydev->link = 0;

	}

	priv->phydev = phydev;
	priv->phy_interface = pd->phy_interface;

	return 0;
}

static int bcmgenet_mii_bus_init(struct bcmgenet_priv *priv)
{
	struct device_node *dn = priv->pdev->dev.of_node;

	if (dn)
		return bcmgenet_mii_of_init(priv);
	else
		return bcmgenet_mii_pd_init(priv);
}

int bcmgenet_mii_init(struct net_device *dev)
{
	struct bcmgenet_priv *priv = netdev_priv(dev);
	struct device_node *dn = priv->pdev->dev.of_node;
	int ret;

	ret = bcmgenet_mii_alloc(priv);
	if (ret)
		return ret;

	ret = bcmgenet_mii_bus_init(priv);
	if (ret)
		goto out;

	return 0;

out:
	if (of_phy_is_fixed_link(dn))
		of_phy_deregister_fixed_link(dn);
	of_node_put(priv->phy_dn);
	mdiobus_unregister(priv->mii_bus);
	mdiobus_free(priv->mii_bus);
	return ret;
}

void bcmgenet_mii_exit(struct net_device *dev)
{
	struct bcmgenet_priv *priv = netdev_priv(dev);
	struct device_node *dn = priv->pdev->dev.of_node;

	if (of_phy_is_fixed_link(dn))
		of_phy_deregister_fixed_link(dn);
	of_node_put(priv->phy_dn);
	mdiobus_unregister(priv->mii_bus);
	mdiobus_free(priv->mii_bus);
}<|MERGE_RESOLUTION|>--- conflicted
+++ resolved
@@ -222,25 +222,6 @@
 	}
 }
 
-<<<<<<< HEAD
-static void bcmgenet_internal_phy_setup(struct net_device *dev)
-{
-	struct bcmgenet_priv *priv = netdev_priv(dev);
-	u32 reg;
-
-	/* Power up PHY */
-	bcmgenet_phy_power_set(dev, true);
-	if (!GENET_IS_V5(priv)) {
-		/* enable APD */
-		reg = bcmgenet_ext_readl(priv, EXT_EXT_PWR_MGMT);
-		reg |= EXT_PWR_DN_EN_LD;
-		bcmgenet_ext_writel(priv, reg, EXT_EXT_PWR_MGMT);
-	}
-	bcmgenet_mii_reset(dev);
-}
-
-=======
->>>>>>> d038e3dc
 static void bcmgenet_moca_phy_setup(struct bcmgenet_priv *priv)
 {
 	u32 reg;
