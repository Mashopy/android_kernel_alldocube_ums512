--- conflicted
+++ resolved
@@ -213,10 +213,7 @@
 		iommu_dev->id = SPRD_IOMMU_DISP;
 		break;
 	case IOMMU_EX_ISP:
-<<<<<<< HEAD
-=======
 	case IOMMU_EX_NEWISP:
->>>>>>> e8c6d0db
 		sprd_iommu_list[SPRD_IOMMU_ISP].enabled = true;
 		sprd_iommu_list[SPRD_IOMMU_ISP].iommu_dev = iommu_dev;
 		iommu_dev->id = SPRD_IOMMU_ISP;
@@ -831,8 +828,6 @@
 	return ret;
 }
 EXPORT_SYMBOL(sprd_iommu_restore);
-<<<<<<< HEAD
-=======
 
 int sprd_iommu_set_cam_bypass(bool vaor_bp_en)
 {
@@ -854,7 +849,6 @@
 	return ret;
 }
 EXPORT_SYMBOL(sprd_iommu_set_cam_bypass);
->>>>>>> e8c6d0db
 
 static int sprd_iommu_get_resource(struct device_node *np,
 				struct sprd_iommu_init_data *pdata)
