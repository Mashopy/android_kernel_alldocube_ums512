--- conflicted
+++ resolved
@@ -529,16 +529,11 @@
 	/* fill unused rxq slots with some skb */
 	spin_lock_irqsave(&dev->req_lock, flags);
 	while (!list_empty(&dev->rx_reqs)) {
-<<<<<<< HEAD
 		/* break the nexus of continuous completion and re-submission*/
 		if (++req_cnt > qlen(dev->gadget, dev->qmult))
 			break;
 
-		req = container_of(dev->rx_reqs.next,
-				struct usb_request, list);
-=======
 		req = list_first_entry(&dev->rx_reqs, struct usb_request, list);
->>>>>>> d86c0425
 		list_del_init(&req->list);
 		spin_unlock_irqrestore(&dev->req_lock, flags);
 		ret = rx_submit(dev, req, gfp_flags);
@@ -679,8 +674,7 @@
 		in = dev->port_usb->in_ep;
 
 		if (!list_empty(&dev->tx_reqs)) {
-			new_req = container_of(dev->tx_reqs.next,
-					struct usb_request, list);
+			new_req = list_first_entry(&dev->tx_reqs, struct usb_request, list);
 
 			if (new_req->length > 0) {
 				list_del(&new_req->list);
@@ -1005,7 +999,7 @@
 		return NETDEV_TX_BUSY;
 	}
 
-	req = container_of(dev->tx_reqs.next, struct usb_request, list);
+	req = list_first_entry(&dev->tx_reqs, struct usb_request, list);
 	list_del(&req->list);
 
 	/* temporarily stop TX queue when the freelist empties */
@@ -1704,10 +1698,7 @@
 {
 	struct eth_dev		*dev = link->ioport;
 	struct usb_request	*req;
-<<<<<<< HEAD
 	struct sk_buff		*skb;
-=======
->>>>>>> d86c0425
 
 	WARN_ON(!dev);
 	if (!dev)
@@ -1725,12 +1716,7 @@
 	usb_ep_disable(link->in_ep);
 	spin_lock(&dev->req_lock);
 	while (!list_empty(&dev->tx_reqs)) {
-<<<<<<< HEAD
-		req = container_of(dev->tx_reqs.next,
-					struct usb_request, list);
-=======
 		req = list_first_entry(&dev->tx_reqs, struct usb_request, list);
->>>>>>> d86c0425
 		list_del(&req->list);
 
 		spin_unlock(&dev->req_lock);
@@ -1758,12 +1744,7 @@
 	usb_ep_disable(link->out_ep);
 	spin_lock(&dev->req_lock);
 	while (!list_empty(&dev->rx_reqs)) {
-<<<<<<< HEAD
-		req = container_of(dev->rx_reqs.next,
-					struct usb_request, list);
-=======
 		req = list_first_entry(&dev->rx_reqs, struct usb_request, list);
->>>>>>> d86c0425
 		list_del(&req->list);
 
 		spin_unlock(&dev->req_lock);
