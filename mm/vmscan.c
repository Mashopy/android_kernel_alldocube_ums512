// SPDX-License-Identifier: GPL-2.0
/*
 *  linux/mm/vmscan.c
 *
 *  Copyright (C) 1991, 1992, 1993, 1994  Linus Torvalds
 *
 *  Swap reorganised 29.12.95, Stephen Tweedie.
 *  kswapd added: 7.1.96  sct
 *  Removed kswapd_ctl limits, and swap out as many pages as needed
 *  to bring the system back to freepages.high: 2.4.97, Rik van Riel.
 *  Zone aware kswapd started 02/00, Kanoj Sarcar (kanoj@sgi.com).
 *  Multiqueue VM started 5.8.00, Rik van Riel.
 */

#define pr_fmt(fmt) KBUILD_MODNAME ": " fmt

#include <linux/mm.h>
#include <linux/sched/mm.h>
#include <linux/module.h>
#include <linux/gfp.h>
#include <linux/kernel_stat.h>
#include <linux/swap.h>
#include <linux/pagemap.h>
#include <linux/init.h>
#include <linux/highmem.h>
#include <linux/vmpressure.h>
#include <linux/vmstat.h>
#include <linux/file.h>
#include <linux/writeback.h>
#include <linux/blkdev.h>
#include <linux/buffer_head.h>	/* for try_to_release_page(),
					buffer_heads_over_limit */
#include <linux/mm_inline.h>
#include <linux/backing-dev.h>
#include <linux/rmap.h>
#include <linux/topology.h>
#include <linux/cpu.h>
#include <linux/cpuset.h>
#include <linux/compaction.h>
#include <linux/notifier.h>
#include <linux/rwsem.h>
#include <linux/delay.h>
#include <linux/kthread.h>
#include <linux/freezer.h>
#include <linux/memcontrol.h>
#include <linux/delayacct.h>
#include <linux/sysctl.h>
#include <linux/oom.h>
#include <linux/prefetch.h>
#include <linux/printk.h>
#include <linux/dax.h>
#include <linux/psi.h>

#include <asm/tlbflush.h>
#include <asm/div64.h>

#include <linux/swapops.h>
#include <linux/balloon_compaction.h>

#include "internal.h"

#define CREATE_TRACE_POINTS
#include <trace/events/vmscan.h>

struct scan_control {
	/* How many pages shrink_list() should reclaim */
	unsigned long nr_to_reclaim;

	/* This context's GFP mask */
	gfp_t gfp_mask;

	/* Allocation order */
	int order;

	/*
	 * Nodemask of nodes allowed by the caller. If NULL, all nodes
	 * are scanned.
	 */
	nodemask_t	*nodemask;

	/*
	 * The memory cgroup that hit its limit and as a result is the
	 * primary target of this reclaim invocation.
	 */
	struct mem_cgroup *target_mem_cgroup;

	/* Scan (total_size >> priority) pages at once */
	int priority;

	/* The highest zone to isolate pages for reclaim from */
	enum zone_type reclaim_idx;

	/* Writepage batching in laptop mode; RECLAIM_WRITE */
	unsigned int may_writepage:1;

	/* Can mapped pages be reclaimed? */
	unsigned int may_unmap:1;

	/* Can pages be swapped as part of reclaim? */
	unsigned int may_swap:1;

	/*
	 * Cgroups are not reclaimed below their configured memory.low,
	 * unless we threaten to OOM. If any cgroups are skipped due to
	 * memory.low and nothing was reclaimed, go back for memory.low.
	 */
	unsigned int memcg_low_reclaim:1;
	unsigned int memcg_low_skipped:1;

	unsigned int hibernation_mode:1;

	/* One of the zones is ready for compaction */
	unsigned int compaction_ready:1;

	/* Incremented by the number of inactive pages that were scanned */
	unsigned long nr_scanned;

	/* Number of pages freed so far during a call to shrink_zones() */
	unsigned long nr_reclaimed;

	/*
	 * Reclaim pages from a vma. If the page is shared by other tasks
	 * it is zapped from a vma without reclaim so it ends up remaining
	 * on memory until last task zap it.
	 */
	struct vm_area_struct *target_vma;
};

#ifdef ARCH_HAS_PREFETCH
#define prefetch_prev_lru_page(_page, _base, _field)			\
	do {								\
		if ((_page)->lru.prev != _base) {			\
			struct page *prev;				\
									\
			prev = lru_to_page(&(_page->lru));		\
			prefetch(&prev->_field);			\
		}							\
	} while (0)
#else
#define prefetch_prev_lru_page(_page, _base, _field) do { } while (0)
#endif

#ifdef ARCH_HAS_PREFETCHW
#define prefetchw_prev_lru_page(_page, _base, _field)			\
	do {								\
		if ((_page)->lru.prev != _base) {			\
			struct page *prev;				\
									\
			prev = lru_to_page(&(_page->lru));		\
			prefetchw(&prev->_field);			\
		}							\
	} while (0)
#else
#define prefetchw_prev_lru_page(_page, _base, _field) do { } while (0)
#endif

/*
 * From 0 .. 100.  Higher means more swappy.
 */
int vm_swappiness = 60;

#ifdef CONFIG_DIRECT_SWAPPINESS
/*
 * Direct reclaim swappiness, exptct 0 - 60. Higher means more
 * swappy and slower.
 */
int direct_vm_swappiness = 60;
#endif

/*
 * The total number of pages which are beyond the high watermark within all
 * zones.
 */
unsigned long vm_total_pages;

static LIST_HEAD(shrinker_list);
static DECLARE_RWSEM(shrinker_rwsem);

#ifdef CONFIG_MEMCG
static bool global_reclaim(struct scan_control *sc)
{
	return !sc->target_mem_cgroup;
}

/**
 * sane_reclaim - is the usual dirty throttling mechanism operational?
 * @sc: scan_control in question
 *
 * The normal page dirty throttling mechanism in balance_dirty_pages() is
 * completely broken with the legacy memcg and direct stalling in
 * shrink_page_list() is used for throttling instead, which lacks all the
 * niceties such as fairness, adaptive pausing, bandwidth proportional
 * allocation and configurability.
 *
 * This function tests whether the vmscan currently in progress can assume
 * that the normal dirty throttling mechanism is operational.
 */
static bool sane_reclaim(struct scan_control *sc)
{
	struct mem_cgroup *memcg = sc->target_mem_cgroup;

	if (!memcg)
		return true;
#ifdef CONFIG_CGROUP_WRITEBACK
	if (cgroup_subsys_on_dfl(memory_cgrp_subsys))
		return true;
#endif
	return false;
}
#else
static bool global_reclaim(struct scan_control *sc)
{
	return true;
}

static bool sane_reclaim(struct scan_control *sc)
{
	return true;
}
#endif

/*
 * This misses isolated pages which are not accounted for to save counters.
 * As the data only determines if reclaim or compaction continues, it is
 * not expected that isolated pages will be a dominating factor.
 */
unsigned long zone_reclaimable_pages(struct zone *zone)
{
	unsigned long nr;

	nr = zone_page_state_snapshot(zone, NR_ZONE_INACTIVE_FILE) +
		zone_page_state_snapshot(zone, NR_ZONE_ACTIVE_FILE);
	if (get_nr_swap_pages() > 0)
		nr += zone_page_state_snapshot(zone, NR_ZONE_INACTIVE_ANON) +
			zone_page_state_snapshot(zone, NR_ZONE_ACTIVE_ANON);

	return nr;
}

unsigned long pgdat_reclaimable_pages(struct pglist_data *pgdat)
{
	unsigned long nr;

	nr = node_page_state_snapshot(pgdat, NR_ACTIVE_FILE) +
	     node_page_state_snapshot(pgdat, NR_INACTIVE_FILE) +
	     node_page_state_snapshot(pgdat, NR_ISOLATED_FILE);

	if (get_nr_swap_pages() > 0)
		nr += node_page_state_snapshot(pgdat, NR_ACTIVE_ANON) +
		      node_page_state_snapshot(pgdat, NR_INACTIVE_ANON) +
		      node_page_state_snapshot(pgdat, NR_ISOLATED_ANON);

	return nr;
}

/**
 * lruvec_lru_size -  Returns the number of pages on the given LRU list.
 * @lruvec: lru vector
 * @lru: lru to use
 * @zone_idx: zones to consider (use MAX_NR_ZONES for the whole LRU list)
 */
unsigned long lruvec_lru_size(struct lruvec *lruvec, enum lru_list lru, int zone_idx)
{
	unsigned long lru_size;
	int zid;

	if (!mem_cgroup_disabled())
		lru_size = mem_cgroup_get_lru_size(lruvec, lru);
	else
		lru_size = node_page_state(lruvec_pgdat(lruvec), NR_LRU_BASE + lru);

	for (zid = zone_idx + 1; zid < MAX_NR_ZONES; zid++) {
		struct zone *zone = &lruvec_pgdat(lruvec)->node_zones[zid];
		unsigned long size;

		if (!managed_zone(zone))
			continue;

		if (!mem_cgroup_disabled())
			size = mem_cgroup_get_zone_lru_size(lruvec, lru, zid);
		else
			size = zone_page_state(&lruvec_pgdat(lruvec)->node_zones[zid],
				       NR_ZONE_LRU_BASE + lru);
		lru_size -= min(size, lru_size);
	}

	return lru_size;

}

/*
 * Add a shrinker callback to be called from the vm.
 */
int register_shrinker(struct shrinker *shrinker)
{
	size_t size = sizeof(*shrinker->nr_deferred);

	if (shrinker->flags & SHRINKER_NUMA_AWARE)
		size *= nr_node_ids;

	shrinker->nr_deferred = kzalloc(size, GFP_KERNEL);
	if (!shrinker->nr_deferred)
		return -ENOMEM;

	down_write(&shrinker_rwsem);
	list_add_tail(&shrinker->list, &shrinker_list);
	up_write(&shrinker_rwsem);
	return 0;
}
EXPORT_SYMBOL(register_shrinker);

/*
 * Remove one
 */
void unregister_shrinker(struct shrinker *shrinker)
{
	if (!shrinker->nr_deferred)
		return;
	down_write(&shrinker_rwsem);
	list_del(&shrinker->list);
	up_write(&shrinker_rwsem);
	kfree(shrinker->nr_deferred);
	shrinker->nr_deferred = NULL;
}
EXPORT_SYMBOL(unregister_shrinker);

#define SHRINK_BATCH 128

static unsigned long do_shrink_slab(struct shrink_control *shrinkctl,
				    struct shrinker *shrinker,
				    unsigned long nr_scanned,
				    unsigned long nr_eligible)
{
	unsigned long freed = 0;
	unsigned long long delta;
	long total_scan;
	long freeable;
	long nr;
	long new_nr;
	int nid = shrinkctl->nid;
	long batch_size = shrinker->batch ? shrinker->batch
					  : SHRINK_BATCH;
	long scanned = 0, next_deferred;

	freeable = shrinker->count_objects(shrinker, shrinkctl);
	if (freeable == 0)
		return 0;

	/*
	 * copy the current shrinker scan count into a local variable
	 * and zero it so that other concurrent shrinker invocations
	 * don't also do this scanning work.
	 */
	nr = atomic_long_xchg(&shrinker->nr_deferred[nid], 0);

	total_scan = nr;
	delta = (4 * nr_scanned) / shrinker->seeks;
	delta *= freeable;
	do_div(delta, nr_eligible + 1);
	total_scan += delta;
	if (total_scan < 0) {
		pr_err("shrink_slab: %pF negative objects to delete nr=%ld\n",
		       shrinker->scan_objects, total_scan);
		total_scan = freeable;
		next_deferred = nr;
	} else
		next_deferred = total_scan;

	/*
	 * We need to avoid excessive windup on filesystem shrinkers
	 * due to large numbers of GFP_NOFS allocations causing the
	 * shrinkers to return -1 all the time. This results in a large
	 * nr being built up so when a shrink that can do some work
	 * comes along it empties the entire cache due to nr >>>
	 * freeable. This is bad for sustaining a working set in
	 * memory.
	 *
	 * Hence only allow the shrinker to scan the entire cache when
	 * a large delta change is calculated directly.
	 */
	if (delta < freeable / 4)
		total_scan = min(total_scan, freeable / 2);

	/*
	 * Avoid risking looping forever due to too large nr value:
	 * never try to free more than twice the estimate number of
	 * freeable entries.
	 */
	if (total_scan > freeable * 2)
		total_scan = freeable * 2;

	trace_mm_shrink_slab_start(shrinker, shrinkctl, nr,
				   nr_scanned, nr_eligible,
				   freeable, delta, total_scan);

	/*
	 * Normally, we should not scan less than batch_size objects in one
	 * pass to avoid too frequent shrinker calls, but if the slab has less
	 * than batch_size objects in total and we are really tight on memory,
	 * we will try to reclaim all available objects, otherwise we can end
	 * up failing allocations although there are plenty of reclaimable
	 * objects spread over several slabs with usage less than the
	 * batch_size.
	 *
	 * We detect the "tight on memory" situations by looking at the total
	 * number of objects we want to scan (total_scan). If it is greater
	 * than the total number of objects on slab (freeable), we must be
	 * scanning at high prio and therefore should try to reclaim as much as
	 * possible.
	 */
	while (total_scan >= batch_size ||
	       total_scan >= freeable) {
		unsigned long ret;
		unsigned long nr_to_scan = min(batch_size, total_scan);

		shrinkctl->nr_to_scan = nr_to_scan;
		shrinkctl->nr_scanned = nr_to_scan;
		ret = shrinker->scan_objects(shrinker, shrinkctl);
		if (ret == SHRINK_STOP)
			break;
		freed += ret;

		count_vm_events(SLABS_SCANNED, shrinkctl->nr_scanned);
		total_scan -= shrinkctl->nr_scanned;
		scanned += shrinkctl->nr_scanned;

		cond_resched();
	}

	if (next_deferred >= scanned)
		next_deferred -= scanned;
	else
		next_deferred = 0;
	/*
	 * move the unused scan count back into the shrinker in a
	 * manner that handles concurrent updates. If we exhausted the
	 * scan, there is no need to do an update.
	 */
	if (next_deferred > 0)
		new_nr = atomic_long_add_return(next_deferred,
						&shrinker->nr_deferred[nid]);
	else
		new_nr = atomic_long_read(&shrinker->nr_deferred[nid]);

	trace_mm_shrink_slab_end(shrinker, nid, freed, nr, new_nr, total_scan);
	return freed;
}

/**
 * shrink_slab - shrink slab caches
 * @gfp_mask: allocation context
 * @nid: node whose slab caches to target
 * @memcg: memory cgroup whose slab caches to target
 * @nr_scanned: pressure numerator
 * @nr_eligible: pressure denominator
 *
 * Call the shrink functions to age shrinkable caches.
 *
 * @nid is passed along to shrinkers with SHRINKER_NUMA_AWARE set,
 * unaware shrinkers will receive a node id of 0 instead.
 *
 * @memcg specifies the memory cgroup to target. If it is not NULL,
 * only shrinkers with SHRINKER_MEMCG_AWARE set will be called to scan
 * objects from the memory cgroup specified. Otherwise, only unaware
 * shrinkers are called.
 *
 * @nr_scanned and @nr_eligible form a ratio that indicate how much of
 * the available objects should be scanned.  Page reclaim for example
 * passes the number of pages scanned and the number of pages on the
 * LRU lists that it considered on @nid, plus a bias in @nr_scanned
 * when it encountered mapped pages.  The ratio is further biased by
 * the ->seeks setting of the shrink function, which indicates the
 * cost to recreate an object relative to that of an LRU page.
 *
 * Returns the number of reclaimed slab objects.
 */
static unsigned long shrink_slab(gfp_t gfp_mask, int nid,
				 struct mem_cgroup *memcg,
				 unsigned long nr_scanned,
				 unsigned long nr_eligible)
{
	struct shrinker *shrinker;
	unsigned long freed = 0;

	if (memcg && (!memcg_kmem_enabled() || !mem_cgroup_online(memcg)))
		return 0;

	if (nr_scanned == 0)
		nr_scanned = SWAP_CLUSTER_MAX;

	if (!down_read_trylock(&shrinker_rwsem)) {
		/*
		 * If we would return 0, our callers would understand that we
		 * have nothing else to shrink and give up trying. By returning
		 * 1 we keep it going and assume we'll be able to shrink next
		 * time.
		 */
		freed = 1;
		goto out;
	}

	list_for_each_entry(shrinker, &shrinker_list, list) {
		struct shrink_control sc = {
			.gfp_mask = gfp_mask,
			.nid = nid,
			.memcg = memcg,
		};

		/*
		 * If kernel memory accounting is disabled, we ignore
		 * SHRINKER_MEMCG_AWARE flag and call all shrinkers
		 * passing NULL for memcg.
		 */
		if (memcg_kmem_enabled() &&
		    !!memcg != !!(shrinker->flags & SHRINKER_MEMCG_AWARE))
			continue;

		if (!(shrinker->flags & SHRINKER_NUMA_AWARE))
			sc.nid = 0;

		freed += do_shrink_slab(&sc, shrinker, nr_scanned, nr_eligible);
		/*
		 * Bail out if someone want to register a new shrinker to
		 * prevent the regsitration from being stalled for long periods
		 * by parallel ongoing shrinking.
		 */
		if (rwsem_is_contended(&shrinker_rwsem)) {
			freed = freed ? : 1;
			break;
		}
	}

	up_read(&shrinker_rwsem);
out:
	cond_resched();
	return freed;
}

void drop_slab_node(int nid)
{
	unsigned long freed;

	do {
		struct mem_cgroup *memcg = NULL;

		freed = 0;
		do {
			freed += shrink_slab(GFP_KERNEL, nid, memcg,
					     1000, 1000);
		} while ((memcg = mem_cgroup_iter(NULL, memcg, NULL)) != NULL);
	} while (freed > 10);
}

void drop_slab(void)
{
	int nid;

	for_each_online_node(nid)
		drop_slab_node(nid);
}

static inline int is_page_cache_freeable(struct page *page)
{
	/*
	 * A freeable page cache page is referenced only by the caller
	 * that isolated the page, the page cache radix tree and
	 * optional buffer heads at page->private.
	 */
	int radix_pins = PageTransHuge(page) && PageSwapCache(page) ?
		HPAGE_PMD_NR : 1;
	return page_count(page) - page_has_private(page) == 1 + radix_pins;
}

static int may_write_to_inode(struct inode *inode, struct scan_control *sc)
{
	if (current->flags & PF_SWAPWRITE)
		return 1;
	if (!inode_write_congested(inode))
		return 1;
	if (inode_to_bdi(inode) == current->backing_dev_info)
		return 1;
	return 0;
}

/*
 * We detected a synchronous write error writing a page out.  Probably
 * -ENOSPC.  We need to propagate that into the address_space for a subsequent
 * fsync(), msync() or close().
 *
 * The tricky part is that after writepage we cannot touch the mapping: nothing
 * prevents it from being freed up.  But we have a ref on the page and once
 * that page is locked, the mapping is pinned.
 *
 * We're allowed to run sleeping lock_page() here because we know the caller has
 * __GFP_FS.
 */
static void handle_write_error(struct address_space *mapping,
				struct page *page, int error)
{
	lock_page(page);
	if (page_mapping(page) == mapping)
		mapping_set_error(mapping, error);
	unlock_page(page);
}

/* possible outcome of pageout() */
typedef enum {
	/* failed to write page out, page is locked */
	PAGE_KEEP,
	/* move page to the active list, page is locked */
	PAGE_ACTIVATE,
	/* page has been sent to the disk successfully, page is unlocked */
	PAGE_SUCCESS,
	/* page is clean and locked */
	PAGE_CLEAN,
} pageout_t;

/*
 * pageout is called by shrink_page_list() for each dirty page.
 * Calls ->writepage().
 */
static pageout_t pageout(struct page *page, struct address_space *mapping,
			 struct scan_control *sc)
{
	/*
	 * If the page is dirty, only perform writeback if that write
	 * will be non-blocking.  To prevent this allocation from being
	 * stalled by pagecache activity.  But note that there may be
	 * stalls if we need to run get_block().  We could test
	 * PagePrivate for that.
	 *
	 * If this process is currently in __generic_file_write_iter() against
	 * this page's queue, we can perform writeback even if that
	 * will block.
	 *
	 * If the page is swapcache, write it back even if that would
	 * block, for some throttling. This happens by accident, because
	 * swap_backing_dev_info is bust: it doesn't reflect the
	 * congestion state of the swapdevs.  Easy to fix, if needed.
	 */
	if (!is_page_cache_freeable(page))
		return PAGE_KEEP;
	if (!mapping) {
		/*
		 * Some data journaling orphaned pages can have
		 * page->mapping == NULL while being dirty with clean buffers.
		 */
		if (page_has_private(page)) {
			if (try_to_free_buffers(page)) {
				ClearPageDirty(page);
				pr_info("%s: orphaned page\n", __func__);
				return PAGE_CLEAN;
			}
		}
		return PAGE_KEEP;
	}
	if (mapping->a_ops->writepage == NULL)
		return PAGE_ACTIVATE;
	if (!may_write_to_inode(mapping->host, sc))
		return PAGE_KEEP;

	if (clear_page_dirty_for_io(page)) {
		int res;
		struct writeback_control wbc = {
			.sync_mode = WB_SYNC_NONE,
			.nr_to_write = SWAP_CLUSTER_MAX,
			.range_start = 0,
			.range_end = LLONG_MAX,
			.for_reclaim = 1,
		};

		SetPageReclaim(page);
		res = mapping->a_ops->writepage(page, &wbc);
		if (res < 0)
			handle_write_error(mapping, page, res);
		if (res == AOP_WRITEPAGE_ACTIVATE) {
			ClearPageReclaim(page);
			return PAGE_ACTIVATE;
		}

		if (!PageWriteback(page)) {
			/* synchronous write or broken a_ops? */
			ClearPageReclaim(page);
		}
		trace_mm_vmscan_writepage(page);
		inc_node_page_state(page, NR_VMSCAN_WRITE);
		return PAGE_SUCCESS;
	}

	return PAGE_CLEAN;
}

/*
 * Same as remove_mapping, but if the page is removed from the mapping, it
 * gets returned with a refcount of 0.
 */
static int __remove_mapping(struct address_space *mapping, struct page *page,
			    bool reclaimed)
{
	unsigned long flags;
	int refcount;

	BUG_ON(!PageLocked(page));
	BUG_ON(mapping != page_mapping(page));

	spin_lock_irqsave(&mapping->tree_lock, flags);
	/*
	 * The non racy check for a busy page.
	 *
	 * Must be careful with the order of the tests. When someone has
	 * a ref to the page, it may be possible that they dirty it then
	 * drop the reference. So if PageDirty is tested before page_count
	 * here, then the following race may occur:
	 *
	 * get_user_pages(&page);
	 * [user mapping goes away]
	 * write_to(page);
	 *				!PageDirty(page)    [good]
	 * SetPageDirty(page);
	 * put_page(page);
	 *				!page_count(page)   [good, discard it]
	 *
	 * [oops, our write_to data is lost]
	 *
	 * Reversing the order of the tests ensures such a situation cannot
	 * escape unnoticed. The smp_rmb is needed to ensure the page->flags
	 * load is not satisfied before that of page->_refcount.
	 *
	 * Note that if SetPageDirty is always performed via set_page_dirty,
	 * and thus under tree_lock, then this ordering is not required.
	 */
	if (unlikely(PageTransHuge(page)) && PageSwapCache(page))
		refcount = 1 + HPAGE_PMD_NR;
	else
		refcount = 2;
	if (!page_ref_freeze(page, refcount))
		goto cannot_free;
	/* note: atomic_cmpxchg in page_freeze_refs provides the smp_rmb */
	if (unlikely(PageDirty(page))) {
		page_ref_unfreeze(page, refcount);
		goto cannot_free;
	}

	if (PageSwapCache(page)) {
		swp_entry_t swap = { .val = page_private(page) };
		mem_cgroup_swapout(page, swap);
		__delete_from_swap_cache(page);
		spin_unlock_irqrestore(&mapping->tree_lock, flags);
		put_swap_page(page, swap);
	} else {
		void (*freepage)(struct page *);
		void *shadow = NULL;

		freepage = mapping->a_ops->freepage;
		/*
		 * Remember a shadow entry for reclaimed file cache in
		 * order to detect refaults, thus thrashing, later on.
		 *
		 * But don't store shadows in an address space that is
		 * already exiting.  This is not just an optizimation,
		 * inode reclaim needs to empty out the radix tree or
		 * the nodes are lost.  Don't plant shadows behind its
		 * back.
		 *
		 * We also don't store shadows for DAX mappings because the
		 * only page cache pages found in these are zero pages
		 * covering holes, and because we don't want to mix DAX
		 * exceptional entries and shadow exceptional entries in the
		 * same page_tree.
		 */
		if (reclaimed && page_is_file_cache(page) &&
		    !mapping_exiting(mapping) && !dax_mapping(mapping))
			shadow = workingset_eviction(mapping, page);
		__delete_from_page_cache(page, shadow);
		spin_unlock_irqrestore(&mapping->tree_lock, flags);

		if (freepage != NULL)
			freepage(page);
	}

	return 1;

cannot_free:
	spin_unlock_irqrestore(&mapping->tree_lock, flags);
	return 0;
}

/*
 * Attempt to detach a locked page from its ->mapping.  If it is dirty or if
 * someone else has a ref on the page, abort and return 0.  If it was
 * successfully detached, return 1.  Assumes the caller has a single ref on
 * this page.
 */
int remove_mapping(struct address_space *mapping, struct page *page)
{
	if (__remove_mapping(mapping, page, false)) {
		/*
		 * Unfreezing the refcount with 1 rather than 2 effectively
		 * drops the pagecache ref for us without requiring another
		 * atomic operation.
		 */
		page_ref_unfreeze(page, 1);
		return 1;
	}
	return 0;
}

/**
 * putback_lru_page - put previously isolated page onto appropriate LRU list
 * @page: page to be put back to appropriate lru list
 *
 * Add previously isolated @page to appropriate LRU list.
 * Page may still be unevictable for other reasons.
 *
 * lru_lock must not be held, interrupts must be enabled.
 */
void putback_lru_page(struct page *page)
{
	bool is_unevictable;
	int was_unevictable = PageUnevictable(page);

	VM_BUG_ON_PAGE(PageLRU(page), page);

redo:
	ClearPageUnevictable(page);

	if (page_evictable(page)) {
		/*
		 * For evictable pages, we can use the cache.
		 * In event of a race, worst case is we end up with an
		 * unevictable page on [in]active list.
		 * We know how to handle that.
		 */
		is_unevictable = false;
		lru_cache_add(page);
	} else {
		/*
		 * Put unevictable pages directly on zone's unevictable
		 * list.
		 */
		is_unevictable = true;
		add_page_to_unevictable_list(page);
		/*
		 * When racing with an mlock or AS_UNEVICTABLE clearing
		 * (page is unlocked) make sure that if the other thread
		 * does not observe our setting of PG_lru and fails
		 * isolation/check_move_unevictable_pages,
		 * we see PG_mlocked/AS_UNEVICTABLE cleared below and move
		 * the page back to the evictable list.
		 *
		 * The other side is TestClearPageMlocked() or shmem_lock().
		 */
		smp_mb();
	}

	/*
	 * page's status can change while we move it among lru. If an evictable
	 * page is on unevictable list, it never be freed. To avoid that,
	 * check after we added it to the list, again.
	 */
	if (is_unevictable && page_evictable(page)) {
		if (!isolate_lru_page(page)) {
			put_page(page);
			goto redo;
		}
		/* This means someone else dropped this page from LRU
		 * So, it will be freed or putback to LRU again. There is
		 * nothing to do here.
		 */
	}

	if (was_unevictable && !is_unevictable)
		count_vm_event(UNEVICTABLE_PGRESCUED);
	else if (!was_unevictable && is_unevictable)
		count_vm_event(UNEVICTABLE_PGCULLED);

	put_page(page);		/* drop ref from isolate */
}

enum page_references {
	PAGEREF_RECLAIM,
	PAGEREF_RECLAIM_CLEAN,
	PAGEREF_KEEP,
	PAGEREF_ACTIVATE,
};

static enum page_references page_check_references(struct page *page,
						  struct scan_control *sc)
{
	int referenced_ptes, referenced_page;
	unsigned long vm_flags;

	referenced_ptes = page_referenced(page, 1, sc->target_mem_cgroup,
					  &vm_flags);
	referenced_page = TestClearPageReferenced(page);

	/*
	 * Mlock lost the isolation race with us.  Let try_to_unmap()
	 * move the page to the unevictable list.
	 */
	if (vm_flags & VM_LOCKED)
		return PAGEREF_RECLAIM;

	if (referenced_ptes) {
		if (PageSwapBacked(page))
			return PAGEREF_ACTIVATE;
		/*
		 * All mapped pages start out with page table
		 * references from the instantiating fault, so we need
		 * to look twice if a mapped file page is used more
		 * than once.
		 *
		 * Mark it and spare it for another trip around the
		 * inactive list.  Another page table reference will
		 * lead to its activation.
		 *
		 * Note: the mark is set for activated pages as well
		 * so that recently deactivated but used pages are
		 * quickly recovered.
		 */
		SetPageReferenced(page);

		if (referenced_page || referenced_ptes > 1)
			return PAGEREF_ACTIVATE;

		/*
		 * Activate file-backed executable pages after first usage.
		 */
		if (vm_flags & VM_EXEC)
			return PAGEREF_ACTIVATE;

		return PAGEREF_KEEP;
	}

	/* Reclaim if clean, defer dirty pages to writeback */
	if (referenced_page && !PageSwapBacked(page))
		return PAGEREF_RECLAIM_CLEAN;

	return PAGEREF_RECLAIM;
}

/* Check if a page is dirty or under writeback */
static void page_check_dirty_writeback(struct page *page,
				       bool *dirty, bool *writeback)
{
	struct address_space *mapping;

	/*
	 * Anonymous pages are not handled by flushers and must be written
	 * from reclaim context. Do not stall reclaim based on them
	 */
	if (!page_is_file_cache(page) ||
	    (PageAnon(page) && !PageSwapBacked(page))) {
		*dirty = false;
		*writeback = false;
		return;
	}

	/* By default assume that the page flags are accurate */
	*dirty = PageDirty(page);
	*writeback = PageWriteback(page);

	/* Verify dirty/writeback state if the filesystem supports it */
	if (!page_has_private(page))
		return;

	mapping = page_mapping(page);
	if (mapping && mapping->a_ops->is_dirty_writeback)
		mapping->a_ops->is_dirty_writeback(page, dirty, writeback);
}

struct reclaim_stat {
	unsigned nr_dirty;
	unsigned nr_unqueued_dirty;
	unsigned nr_congested;
	unsigned nr_writeback;
	unsigned nr_immediate;
	unsigned nr_activate;
	unsigned nr_ref_keep;
	unsigned nr_unmap_fail;
};

/*
 * shrink_page_list() returns the number of reclaimed pages
 */
static unsigned long shrink_page_list(struct list_head *page_list,
				      struct pglist_data *pgdat,
				      struct scan_control *sc,
				      enum ttu_flags ttu_flags,
				      struct reclaim_stat *stat,
				      bool force_reclaim)
{
	LIST_HEAD(ret_pages);
	LIST_HEAD(free_pages);
	int pgactivate = 0;
	unsigned nr_unqueued_dirty = 0;
	unsigned nr_dirty = 0;
	unsigned nr_congested = 0;
	unsigned nr_reclaimed = 0;
	unsigned nr_writeback = 0;
	unsigned nr_immediate = 0;
	unsigned nr_ref_keep = 0;
	unsigned nr_unmap_fail = 0;

	cond_resched();

	while (!list_empty(page_list)) {
		struct address_space *mapping;
		struct page *page;
		int may_enter_fs;
		enum page_references references = PAGEREF_RECLAIM;
		bool dirty, writeback;

		cond_resched();

		page = lru_to_page(page_list);
		list_del(&page->lru);

		if (!trylock_page(page))
			goto keep;

		VM_BUG_ON_PAGE(PageActive(page), page);
		if (pgdat)
			VM_BUG_ON_PAGE(page_pgdat(page) != pgdat, page);

		sc->nr_scanned++;

		if (unlikely(!page_evictable(page)))
			goto activate_locked;

		if (!sc->may_unmap && page_mapped(page))
			goto keep_locked;

		/* Double the slab pressure for mapped and swapcache pages */
		if ((page_mapped(page) || PageSwapCache(page)) &&
		    !(PageAnon(page) && !PageSwapBacked(page)))
			sc->nr_scanned++;

		may_enter_fs = (sc->gfp_mask & __GFP_FS) ||
			(PageSwapCache(page) && (sc->gfp_mask & __GFP_IO));

		/*
		 * The number of dirty pages determines if a zone is marked
		 * reclaim_congested which affects wait_iff_congested. kswapd
		 * will stall and start writing pages if the tail of the LRU
		 * is all dirty unqueued pages.
		 */
		page_check_dirty_writeback(page, &dirty, &writeback);
		if (dirty || writeback)
			nr_dirty++;

		if (dirty && !writeback)
			nr_unqueued_dirty++;

		/*
		 * Treat this page as congested if the underlying BDI is or if
		 * pages are cycling through the LRU so quickly that the
		 * pages marked for immediate reclaim are making it to the
		 * end of the LRU a second time.
		 */
		mapping = page_mapping(page);
		if (((dirty || writeback) && mapping &&
		     inode_write_congested(mapping->host)) ||
		    (writeback && PageReclaim(page)))
			nr_congested++;

		/*
		 * If a page at the tail of the LRU is under writeback, there
		 * are three cases to consider.
		 *
		 * 1) If reclaim is encountering an excessive number of pages
		 *    under writeback and this page is both under writeback and
		 *    PageReclaim then it indicates that pages are being queued
		 *    for IO but are being recycled through the LRU before the
		 *    IO can complete. Waiting on the page itself risks an
		 *    indefinite stall if it is impossible to writeback the
		 *    page due to IO error or disconnected storage so instead
		 *    note that the LRU is being scanned too quickly and the
		 *    caller can stall after page list has been processed.
		 *
		 * 2) Global or new memcg reclaim encounters a page that is
		 *    not marked for immediate reclaim, or the caller does not
		 *    have __GFP_FS (or __GFP_IO if it's simply going to swap,
		 *    not to fs). In this case mark the page for immediate
		 *    reclaim and continue scanning.
		 *
		 *    Require may_enter_fs because we would wait on fs, which
		 *    may not have submitted IO yet. And the loop driver might
		 *    enter reclaim, and deadlock if it waits on a page for
		 *    which it is needed to do the write (loop masks off
		 *    __GFP_IO|__GFP_FS for this reason); but more thought
		 *    would probably show more reasons.
		 *
		 * 3) Legacy memcg encounters a page that is already marked
		 *    PageReclaim. memcg does not have any dirty pages
		 *    throttling so we could easily OOM just because too many
		 *    pages are in writeback and there is nothing else to
		 *    reclaim. Wait for the writeback to complete.
		 *
		 * In cases 1) and 2) we activate the pages to get them out of
		 * the way while we continue scanning for clean pages on the
		 * inactive list and refilling from the active list. The
		 * observation here is that waiting for disk writes is more
		 * expensive than potentially causing reloads down the line.
		 * Since they're marked for immediate reclaim, they won't put
		 * memory pressure on the cache working set any longer than it
		 * takes to write them to disk.
		 */
		if (PageWriteback(page)) {
			/* Case 1 above */
			if (current_is_kswapd() &&
			    PageReclaim(page) &&
			    (pgdat && test_bit(PGDAT_WRITEBACK, &pgdat->flags))) {
				nr_immediate++;
				goto activate_locked;

			/* Case 2 above */
			} else if (sane_reclaim(sc) ||
			    !PageReclaim(page) || !may_enter_fs) {
				/*
				 * This is slightly racy - end_page_writeback()
				 * might have just cleared PageReclaim, then
				 * setting PageReclaim here end up interpreted
				 * as PageReadahead - but that does not matter
				 * enough to care.  What we do want is for this
				 * page to have PageReclaim set next time memcg
				 * reclaim reaches the tests above, so it will
				 * then wait_on_page_writeback() to avoid OOM;
				 * and it's also appropriate in global reclaim.
				 */
				SetPageReclaim(page);
				nr_writeback++;
				goto activate_locked;

			/* Case 3 above */
			} else {
				unlock_page(page);
				wait_on_page_writeback(page);
				/* then go back and try same page again */
				list_add_tail(&page->lru, page_list);
				continue;
			}
		}

		if (!force_reclaim)
			references = page_check_references(page, sc);

		switch (references) {
		case PAGEREF_ACTIVATE:
			goto activate_locked;
		case PAGEREF_KEEP:
			nr_ref_keep++;
			goto keep_locked;
		case PAGEREF_RECLAIM:
		case PAGEREF_RECLAIM_CLEAN:
			; /* try to reclaim the page below */
		}

		/*
		 * Anonymous process memory has backing store?
		 * Try to allocate it some swap space here.
		 * Lazyfree page could be freed directly
		 */
		if (PageAnon(page) && PageSwapBacked(page)) {
			if (!PageSwapCache(page)) {
				if (!(sc->gfp_mask & __GFP_IO))
					goto keep_locked;
				if (PageTransHuge(page)) {
					/* cannot split THP, skip it */
					if (!can_split_huge_page(page, NULL))
						goto activate_locked;
					/*
					 * Split pages without a PMD map right
					 * away. Chances are some or all of the
					 * tail pages can be freed without IO.
					 */
					if (!compound_mapcount(page) &&
					    split_huge_page_to_list(page,
								    page_list))
						goto activate_locked;
				}
				if (!add_to_swap(page)) {
					if (!PageTransHuge(page))
						goto activate_locked;
					/* Fallback to swap normal pages */
					if (split_huge_page_to_list(page,
								    page_list))
						goto activate_locked;
#ifdef CONFIG_TRANSPARENT_HUGEPAGE
					count_vm_event(THP_SWPOUT_FALLBACK);
#endif
					if (!add_to_swap(page))
						goto activate_locked;
				}

				may_enter_fs = 1;

				/* Adding to swap updated mapping */
				mapping = page_mapping(page);
			}
		} else if (unlikely(PageTransHuge(page))) {
			/* Split file THP */
			if (split_huge_page_to_list(page, page_list))
				goto keep_locked;
		}

		/*
		 * The page is mapped into the page tables of one or more
		 * processes. Try to unmap it here.
		 */
		if (page_mapped(page)) {
			enum ttu_flags flags = ttu_flags | TTU_BATCH_FLUSH;

			if (unlikely(PageTransHuge(page)))
				flags |= TTU_SPLIT_HUGE_PMD;
			if (!try_to_unmap(page, flags, sc->target_vma)) {
				nr_unmap_fail++;
				goto activate_locked;
			}
		}

		if (PageDirty(page)) {
			/*
			 * Only kswapd can writeback filesystem pages
			 * to avoid risk of stack overflow. But avoid
			 * injecting inefficient single-page IO into
			 * flusher writeback as much as possible: only
			 * write pages when we've encountered many
			 * dirty pages, and when we've already scanned
			 * the rest of the LRU for clean pages and see
			 * the same dirty pages again (PageReclaim).
			 */
			if (page_is_file_cache(page) &&
			    (!current_is_kswapd() || !PageReclaim(page) ||
			    (pgdat &&
			     !test_bit(PGDAT_DIRTY, &pgdat->flags)))) {
				/*
				 * Immediately reclaim when written back.
				 * Similar in principal to deactivate_page()
				 * except we already have the page isolated
				 * and know it's dirty
				 */
				inc_node_page_state(page, NR_VMSCAN_IMMEDIATE);
				SetPageReclaim(page);

				goto activate_locked;
			}

			if (references == PAGEREF_RECLAIM_CLEAN)
				goto keep_locked;
			if (!may_enter_fs)
				goto keep_locked;
			if (!sc->may_writepage)
				goto keep_locked;

			/*
			 * Page is dirty. Flush the TLB if a writable entry
			 * potentially exists to avoid CPU writes after IO
			 * starts and then write it out here.
			 */
			try_to_unmap_flush_dirty();
			switch (pageout(page, mapping, sc)) {
			case PAGE_KEEP:
				goto keep_locked;
			case PAGE_ACTIVATE:
				goto activate_locked;
			case PAGE_SUCCESS:
				if (PageWriteback(page))
					goto keep;
				if (PageDirty(page))
					goto keep;

				/*
				 * A synchronous write - probably a ramdisk.  Go
				 * ahead and try to reclaim the page.
				 */
				if (!trylock_page(page))
					goto keep;
				if (PageDirty(page) || PageWriteback(page))
					goto keep_locked;
				mapping = page_mapping(page);
			case PAGE_CLEAN:
				; /* try to free the page below */
			}
		}

		/*
		 * If the page has buffers, try to free the buffer mappings
		 * associated with this page. If we succeed we try to free
		 * the page as well.
		 *
		 * We do this even if the page is PageDirty().
		 * try_to_release_page() does not perform I/O, but it is
		 * possible for a page to have PageDirty set, but it is actually
		 * clean (all its buffers are clean).  This happens if the
		 * buffers were written out directly, with submit_bh(). ext3
		 * will do this, as well as the blockdev mapping.
		 * try_to_release_page() will discover that cleanness and will
		 * drop the buffers and mark the page clean - it can be freed.
		 *
		 * Rarely, pages can have buffers and no ->mapping.  These are
		 * the pages which were not successfully invalidated in
		 * truncate_complete_page().  We try to drop those buffers here
		 * and if that worked, and the page is no longer mapped into
		 * process address space (page_count == 1) it can be freed.
		 * Otherwise, leave the page on the LRU so it is swappable.
		 */
		if (page_has_private(page)) {
			if (!try_to_release_page(page, sc->gfp_mask))
				goto activate_locked;
			if (!mapping && page_count(page) == 1) {
				unlock_page(page);
				if (put_page_testzero(page))
					goto free_it;
				else {
					/*
					 * rare race with speculative reference.
					 * the speculative reference will free
					 * this page shortly, so we may
					 * increment nr_reclaimed here (and
					 * leave it off the LRU).
					 */
					nr_reclaimed++;
					continue;
				}
			}
		}

		if (PageAnon(page) && !PageSwapBacked(page)) {
			/* follow __remove_mapping for reference */
			if (!page_ref_freeze(page, 1))
				goto keep_locked;
			if (PageDirty(page)) {
				page_ref_unfreeze(page, 1);
				goto keep_locked;
			}

			count_vm_event(PGLAZYFREED);
			count_memcg_page_event(page, PGLAZYFREED);
		} else if (!mapping || !__remove_mapping(mapping, page, true))
			goto keep_locked;
		/*
		 * At this point, we have no other references and there is
		 * no way to pick any more up (removed from LRU, removed
		 * from pagecache). Can use non-atomic bitops now (and
		 * we obviously don't have to worry about waking up a process
		 * waiting on the page lock, because there are no references.
		 */
		__ClearPageLocked(page);
free_it:
		nr_reclaimed++;

		/*
		 * Is there need to periodically free_page_list? It would
		 * appear not as the counts should be low
		 */
		if (unlikely(PageTransHuge(page))) {
			mem_cgroup_uncharge(page);
			(*get_compound_page_dtor(page))(page);
		} else
			list_add(&page->lru, &free_pages);
		/*
		 * If pagelist are from multiple zones, we should decrease
		 * NR_ISOLATED_ANON + x on freed pages in here.
		 */
		if (!pgdat)
			dec_node_page_state(page, NR_ISOLATED_ANON +
					page_is_file_cache(page));
		continue;

activate_locked:
		/* Not a candidate for swapping, so reclaim swap space. */
		if (PageSwapCache(page) && (mem_cgroup_swap_full(page) ||
						PageMlocked(page)))
			try_to_free_swap(page);
		VM_BUG_ON_PAGE(PageActive(page), page);
		if (!PageMlocked(page)) {
			SetPageActive(page);
			pgactivate++;
			count_memcg_page_event(page, PGACTIVATE);
		}
keep_locked:
		unlock_page(page);
keep:
		list_add(&page->lru, &ret_pages);
		VM_BUG_ON_PAGE(PageLRU(page) || PageUnevictable(page), page);
	}

	mem_cgroup_uncharge_list(&free_pages);
	try_to_unmap_flush();
	free_hot_cold_page_list(&free_pages, true);

	list_splice(&ret_pages, page_list);
	count_vm_events(PGACTIVATE, pgactivate);

	if (stat) {
		stat->nr_dirty = nr_dirty;
		stat->nr_congested = nr_congested;
		stat->nr_unqueued_dirty = nr_unqueued_dirty;
		stat->nr_writeback = nr_writeback;
		stat->nr_immediate = nr_immediate;
		stat->nr_activate = pgactivate;
		stat->nr_ref_keep = nr_ref_keep;
		stat->nr_unmap_fail = nr_unmap_fail;
	}
	return nr_reclaimed;
}

unsigned long reclaim_clean_pages_from_list(struct zone *zone,
					    struct list_head *page_list)
{
	struct scan_control sc = {
		.gfp_mask = GFP_KERNEL,
		.priority = DEF_PRIORITY,
		.may_unmap = 1,
		/* Doesn't allow to write out dirty page */
		.may_writepage = 0,
	};
	unsigned long ret;
	struct page *page, *next;
	LIST_HEAD(clean_pages);

	list_for_each_entry_safe(page, next, page_list, lru) {
		if (page_is_file_cache(page) && !PageDirty(page) &&
		    !__PageMovable(page) && !PageUnevictable(page)) {
			ClearPageActive(page);
			list_move(&page->lru, &clean_pages);
		}
	}

	ret = shrink_page_list(&clean_pages, zone->zone_pgdat, &sc,
			TTU_IGNORE_ACCESS, NULL, true);
	list_splice(&clean_pages, page_list);
	mod_node_page_state(zone->zone_pgdat, NR_ISOLATED_FILE, -ret);
	return ret;
}

#ifdef CONFIG_PROCESS_RECLAIM
unsigned long reclaim_pages_from_list(struct list_head *page_list,
					struct vm_area_struct *vma)
{
	struct scan_control sc = {
		.gfp_mask = GFP_KERNEL,
		.priority = DEF_PRIORITY,
		.may_writepage = 1,
		.may_unmap = 1,
		.may_swap = 1,
		.target_vma = vma,
	};

	unsigned long nr_reclaimed;
	struct page *page;

	list_for_each_entry(page, page_list, lru)
		ClearPageActive(page);

	nr_reclaimed = shrink_page_list(page_list, NULL, &sc,
			TTU_IGNORE_ACCESS, NULL, true);

	while (!list_empty(page_list)) {
		page = lru_to_page(page_list);
		list_del(&page->lru);
		dec_node_page_state(page, NR_ISOLATED_ANON +
				page_is_file_cache(page));
		putback_lru_page(page);
	}

	return nr_reclaimed;
}
#endif

/*
 * Attempt to remove the specified page from its LRU.  Only take this page
 * if it is of the appropriate PageActive status.  Pages which are being
 * freed elsewhere are also ignored.
 *
 * page:	page to consider
 * mode:	one of the LRU isolation modes defined above
 *
 * returns 0 on success, -ve errno on failure.
 */
int __isolate_lru_page(struct page *page, isolate_mode_t mode)
{
	int ret = -EINVAL;

	/* Only take pages on the LRU. */
	if (!PageLRU(page))
		return ret;

	/* Compaction should not handle unevictable pages but CMA can do so */
	if (PageUnevictable(page) && !(mode & ISOLATE_UNEVICTABLE))
		return ret;

	ret = -EBUSY;

	/*
	 * To minimise LRU disruption, the caller can indicate that it only
	 * wants to isolate pages it will be able to operate on without
	 * blocking - clean pages for the most part.
	 *
	 * ISOLATE_ASYNC_MIGRATE is used to indicate that it only wants to pages
	 * that it is possible to migrate without blocking
	 */
	if (mode & ISOLATE_ASYNC_MIGRATE) {
		/* All the caller can do on PageWriteback is block */
		if (PageWriteback(page))
			return ret;

		if (PageDirty(page)) {
			struct address_space *mapping;
			bool migrate_dirty;

			/*
			 * Only pages without mappings or that have a
			 * ->migratepage callback are possible to migrate
			 * without blocking. However, we can be racing with
			 * truncation so it's necessary to lock the page
			 * to stabilise the mapping as truncation holds
			 * the page lock until after the page is removed
			 * from the page cache.
			 */
			if (!trylock_page(page))
				return ret;

			mapping = page_mapping(page);
			migrate_dirty = !mapping || mapping->a_ops->migratepage;
			unlock_page(page);
			if (!migrate_dirty)
				return ret;
		}
	}

	if ((mode & ISOLATE_UNMAPPED) && page_mapped(page))
		return ret;

	if (likely(get_page_unless_zero(page))) {
		/*
		 * Be careful not to clear PageLRU until after we're
		 * sure the page is not being freed elsewhere -- the
		 * page release code relies on it.
		 */
		ClearPageLRU(page);
		ret = 0;
	}

	return ret;
}


/*
 * Update LRU sizes after isolating pages. The LRU size updates must
 * be complete before mem_cgroup_update_lru_size due to a santity check.
 */
static __always_inline void update_lru_sizes(struct lruvec *lruvec,
			enum lru_list lru, unsigned long *nr_zone_taken)
{
	int zid;

	for (zid = 0; zid < MAX_NR_ZONES; zid++) {
		if (!nr_zone_taken[zid])
			continue;

		__update_lru_size(lruvec, lru, zid, -nr_zone_taken[zid]);
#ifdef CONFIG_MEMCG
		mem_cgroup_update_lru_size(lruvec, lru, zid, -nr_zone_taken[zid]);
#endif
	}

}

/*
 * zone_lru_lock is heavily contended.  Some of the functions that
 * shrink the lists perform better by taking out a batch of pages
 * and working on them outside the LRU lock.
 *
 * For pagecache intensive workloads, this function is the hottest
 * spot in the kernel (apart from copy_*_user functions).
 *
 * Appropriate locks must be held before calling this function.
 *
 * @nr_to_scan:	The number of eligible pages to look through on the list.
 * @lruvec:	The LRU vector to pull pages from.
 * @dst:	The temp list to put pages on to.
 * @nr_scanned:	The number of pages that were scanned.
 * @sc:		The scan_control struct for this reclaim session
 * @mode:	One of the LRU isolation modes
 * @lru:	LRU list id for isolating
 *
 * returns how many pages were moved onto *@dst.
 */
static unsigned long isolate_lru_pages(unsigned long nr_to_scan,
		struct lruvec *lruvec, struct list_head *dst,
		unsigned long *nr_scanned, struct scan_control *sc,
		isolate_mode_t mode, enum lru_list lru)
{
	struct list_head *src = &lruvec->lists[lru];
	unsigned long nr_taken = 0;
	unsigned long nr_zone_taken[MAX_NR_ZONES] = { 0 };
	unsigned long nr_skipped[MAX_NR_ZONES] = { 0, };
	unsigned long skipped = 0;
	unsigned long scan, total_scan, nr_pages;
	LIST_HEAD(pages_skipped);

	scan = 0;
	for (total_scan = 0;
	     scan < nr_to_scan && nr_taken < nr_to_scan && !list_empty(src);
	     total_scan++) {
		struct page *page;

		page = lru_to_page(src);
		prefetchw_prev_lru_page(page, src, flags);

		VM_BUG_ON_PAGE(!PageLRU(page), page);

		if (page_zonenum(page) > sc->reclaim_idx) {
			list_move(&page->lru, &pages_skipped);
			nr_skipped[page_zonenum(page)]++;
			continue;
		}

		/*
		 * Do not count skipped pages because that makes the function
		 * return with no isolated pages if the LRU mostly contains
		 * ineligible pages.  This causes the VM to not reclaim any
		 * pages, triggering a premature OOM.
		 */
		scan++;
		switch (__isolate_lru_page(page, mode)) {
		case 0:
			nr_pages = hpage_nr_pages(page);
			nr_taken += nr_pages;
			nr_zone_taken[page_zonenum(page)] += nr_pages;
			list_move(&page->lru, dst);
			break;

		case -EBUSY:
			/* else it is being freed elsewhere */
			list_move(&page->lru, src);
			continue;

		default:
			BUG();
		}
	}

	/*
	 * Splice any skipped pages to the start of the LRU list. Note that
	 * this disrupts the LRU order when reclaiming for lower zones but
	 * we cannot splice to the tail. If we did then the SWAP_CLUSTER_MAX
	 * scanning would soon rescan the same pages to skip and put the
	 * system at risk of premature OOM.
	 */
	if (!list_empty(&pages_skipped)) {
		int zid;

		list_splice(&pages_skipped, src);
		for (zid = 0; zid < MAX_NR_ZONES; zid++) {
			if (!nr_skipped[zid])
				continue;

			__count_zid_vm_events(PGSCAN_SKIP, zid, nr_skipped[zid]);
			skipped += nr_skipped[zid];
		}
	}
	*nr_scanned = total_scan;
	trace_mm_vmscan_lru_isolate(sc->reclaim_idx, sc->order, nr_to_scan,
				    total_scan, skipped, nr_taken, mode, lru);
	update_lru_sizes(lruvec, lru, nr_zone_taken);
	return nr_taken;
}

/**
 * isolate_lru_page - tries to isolate a page from its LRU list
 * @page: page to isolate from its LRU list
 *
 * Isolates a @page from an LRU list, clears PageLRU and adjusts the
 * vmstat statistic corresponding to whatever LRU list the page was on.
 *
 * Returns 0 if the page was removed from an LRU list.
 * Returns -EBUSY if the page was not on an LRU list.
 *
 * The returned page will have PageLRU() cleared.  If it was found on
 * the active list, it will have PageActive set.  If it was found on
 * the unevictable list, it will have the PageUnevictable bit set. That flag
 * may need to be cleared by the caller before letting the page go.
 *
 * The vmstat statistic corresponding to the list on which the page was
 * found will be decremented.
 *
 * Restrictions:
 * (1) Must be called with an elevated refcount on the page. This is a
 *     fundamentnal difference from isolate_lru_pages (which is called
 *     without a stable reference).
 * (2) the lru_lock must not be held.
 * (3) interrupts must be enabled.
 */
int isolate_lru_page(struct page *page)
{
	int ret = -EBUSY;

	VM_BUG_ON_PAGE(!page_count(page), page);
	WARN_RATELIMIT(PageTail(page), "trying to isolate tail page");

	if (PageLRU(page)) {
		struct zone *zone = page_zone(page);
		struct lruvec *lruvec;

		spin_lock_irq(zone_lru_lock(zone));
		lruvec = mem_cgroup_page_lruvec(page, zone->zone_pgdat);
		if (PageLRU(page)) {
			int lru = page_lru(page);
			get_page(page);
			ClearPageLRU(page);
			del_page_from_lru_list(page, lruvec, lru);
			ret = 0;
		}
		spin_unlock_irq(zone_lru_lock(zone));
	}
	return ret;
}

/*
 * A direct reclaimer may isolate SWAP_CLUSTER_MAX pages from the LRU list and
 * then get resheduled. When there are massive number of tasks doing page
 * allocation, such sleeping direct reclaimers may keep piling up on each CPU,
 * the LRU list will go small and be scanned faster than necessary, leading to
 * unnecessary swapping, thrashing and OOM.
 */
static int too_many_isolated(struct pglist_data *pgdat, int file,
		struct scan_control *sc)
{
	unsigned long inactive, isolated;

	if (current_is_kswapd())
		return 0;

	if (!sane_reclaim(sc))
		return 0;

	if (file) {
		inactive = node_page_state(pgdat, NR_INACTIVE_FILE);
		isolated = node_page_state(pgdat, NR_ISOLATED_FILE);
	} else {
		inactive = node_page_state(pgdat, NR_INACTIVE_ANON);
		isolated = node_page_state(pgdat, NR_ISOLATED_ANON);
	}

	/*
	 * GFP_NOIO/GFP_NOFS callers are allowed to isolate more pages, so they
	 * won't get blocked by normal direct-reclaimers, forming a circular
	 * deadlock.
	 */
	if ((sc->gfp_mask & (__GFP_IO | __GFP_FS)) == (__GFP_IO | __GFP_FS))
		inactive >>= 3;

	return isolated > inactive;
}

static noinline_for_stack void
putback_inactive_pages(struct lruvec *lruvec, struct list_head *page_list)
{
	struct zone_reclaim_stat *reclaim_stat = &lruvec->reclaim_stat;
	struct pglist_data *pgdat = lruvec_pgdat(lruvec);
	LIST_HEAD(pages_to_free);

	/*
	 * Put back any unfreeable pages.
	 */
	while (!list_empty(page_list)) {
		struct page *page = lru_to_page(page_list);
		int lru;

		VM_BUG_ON_PAGE(PageLRU(page), page);
		list_del(&page->lru);
		if (unlikely(!page_evictable(page))) {
			spin_unlock_irq(&pgdat->lru_lock);
			putback_lru_page(page);
			spin_lock_irq(&pgdat->lru_lock);
			continue;
		}

		lruvec = mem_cgroup_page_lruvec(page, pgdat);

		SetPageLRU(page);
		lru = page_lru(page);
		add_page_to_lru_list(page, lruvec, lru);

		if (is_active_lru(lru)) {
			int file = is_file_lru(lru);
			int numpages = hpage_nr_pages(page);
			reclaim_stat->recent_rotated[file] += numpages;
		}
		if (put_page_testzero(page)) {
			__ClearPageLRU(page);
			__ClearPageActive(page);
			del_page_from_lru_list(page, lruvec, lru);

			if (unlikely(PageCompound(page))) {
				spin_unlock_irq(&pgdat->lru_lock);
				mem_cgroup_uncharge(page);
				(*get_compound_page_dtor(page))(page);
				spin_lock_irq(&pgdat->lru_lock);
			} else
				list_add(&page->lru, &pages_to_free);
		}
	}

	/*
	 * To save our caller's stack, now use input list for pages to free.
	 */
	list_splice(&pages_to_free, page_list);
}

/*
 * If a kernel thread (such as nfsd for loop-back mounts) services
 * a backing device by writing to the page cache it sets PF_LESS_THROTTLE.
 * In that case we should only throttle if the backing device it is
 * writing to is congested.  In other cases it is safe to throttle.
 */
static int current_may_throttle(void)
{
	return !(current->flags & PF_LESS_THROTTLE) ||
		current->backing_dev_info == NULL ||
		bdi_write_congested(current->backing_dev_info);
}

/*
 * shrink_inactive_list() is a helper for shrink_node().  It returns the number
 * of reclaimed pages
 */
static noinline_for_stack unsigned long
shrink_inactive_list(unsigned long nr_to_scan, struct lruvec *lruvec,
		     struct scan_control *sc, enum lru_list lru)
{
	LIST_HEAD(page_list);
	unsigned long nr_scanned;
	unsigned long nr_reclaimed = 0;
	unsigned long nr_taken;
	struct reclaim_stat stat = {};
	isolate_mode_t isolate_mode = 0;
	int file = is_file_lru(lru);
	struct pglist_data *pgdat = lruvec_pgdat(lruvec);
	struct zone_reclaim_stat *reclaim_stat = &lruvec->reclaim_stat;
	bool stalled = false;

	while (unlikely(too_many_isolated(pgdat, file, sc))) {
		if (stalled)
			return 0;

		/* wait a bit for the reclaimer. */
		msleep(100);
		stalled = true;

		/* We are about to die and free our memory. Return now. */
		if (fatal_signal_pending(current))
			return SWAP_CLUSTER_MAX;
	}

	lru_add_drain();

	if (!sc->may_unmap)
		isolate_mode |= ISOLATE_UNMAPPED;

	spin_lock_irq(&pgdat->lru_lock);

	nr_taken = isolate_lru_pages(nr_to_scan, lruvec, &page_list,
				     &nr_scanned, sc, isolate_mode, lru);

	__mod_node_page_state(pgdat, NR_ISOLATED_ANON + file, nr_taken);
	reclaim_stat->recent_scanned[file] += nr_taken;

	if (current_is_kswapd()) {
		if (global_reclaim(sc))
			__count_vm_events(PGSCAN_KSWAPD, nr_scanned);
		count_memcg_events(lruvec_memcg(lruvec), PGSCAN_KSWAPD,
				   nr_scanned);
	} else {
		if (global_reclaim(sc))
			__count_vm_events(PGSCAN_DIRECT, nr_scanned);
		count_memcg_events(lruvec_memcg(lruvec), PGSCAN_DIRECT,
				   nr_scanned);
	}
	spin_unlock_irq(&pgdat->lru_lock);

	if (nr_taken == 0)
		return 0;

	nr_reclaimed = shrink_page_list(&page_list, pgdat, sc, 0,
				&stat, false);

	spin_lock_irq(&pgdat->lru_lock);

	if (current_is_kswapd()) {
		if (global_reclaim(sc))
			__count_vm_events(PGSTEAL_KSWAPD, nr_reclaimed);
		count_memcg_events(lruvec_memcg(lruvec), PGSTEAL_KSWAPD,
				   nr_reclaimed);
	} else {
		if (global_reclaim(sc))
			__count_vm_events(PGSTEAL_DIRECT, nr_reclaimed);
		count_memcg_events(lruvec_memcg(lruvec), PGSTEAL_DIRECT,
				   nr_reclaimed);
	}

	putback_inactive_pages(lruvec, &page_list);

	__mod_node_page_state(pgdat, NR_ISOLATED_ANON + file, -nr_taken);

	spin_unlock_irq(&pgdat->lru_lock);

	mem_cgroup_uncharge_list(&page_list);
	free_hot_cold_page_list(&page_list, true);

	/*
	 * If reclaim is isolating dirty pages under writeback, it implies
	 * that the long-lived page allocation rate is exceeding the page
	 * laundering rate. Either the global limits are not being effective
	 * at throttling processes due to the page distribution throughout
	 * zones or there is heavy usage of a slow backing device. The
	 * only option is to throttle from reclaim context which is not ideal
	 * as there is no guarantee the dirtying process is throttled in the
	 * same way balance_dirty_pages() manages.
	 *
	 * Once a zone is flagged ZONE_WRITEBACK, kswapd will count the number
	 * of pages under pages flagged for immediate reclaim and stall if any
	 * are encountered in the nr_immediate check below.
	 */
	if (stat.nr_writeback && stat.nr_writeback == nr_taken)
		set_bit(PGDAT_WRITEBACK, &pgdat->flags);

	/*
	 * If dirty pages are scanned that are not queued for IO, it
	 * implies that flushers are not doing their job. This can
	 * happen when memory pressure pushes dirty pages to the end of
	 * the LRU before the dirty limits are breached and the dirty
	 * data has expired. It can also happen when the proportion of
	 * dirty pages grows not through writes but through memory
	 * pressure reclaiming all the clean cache. And in some cases,
	 * the flushers simply cannot keep up with the allocation
	 * rate. Nudge the flusher threads in case they are asleep.
	 */
	if (stat.nr_unqueued_dirty == nr_taken)
		wakeup_flusher_threads(0, WB_REASON_VMSCAN);

	/*
	 * Legacy memcg will stall in page writeback so avoid forcibly
	 * stalling here.
	 */
	if (sane_reclaim(sc)) {
		/*
		 * Tag a zone as congested if all the dirty pages scanned were
		 * backed by a congested BDI and wait_iff_congested will stall.
		 */
		if (stat.nr_dirty && stat.nr_dirty == stat.nr_congested)
			set_bit(PGDAT_CONGESTED, &pgdat->flags);

		/* Allow kswapd to start writing pages during reclaim. */
		if (stat.nr_unqueued_dirty == nr_taken)
			set_bit(PGDAT_DIRTY, &pgdat->flags);

		/*
		 * If kswapd scans pages marked marked for immediate
		 * reclaim and under writeback (nr_immediate), it implies
		 * that pages are cycling through the LRU faster than
		 * they are written so also forcibly stall.
		 */
		if (stat.nr_immediate && current_may_throttle())
			congestion_wait(BLK_RW_ASYNC, HZ/10);
	}

	/*
	 * Stall direct reclaim for IO completions if underlying BDIs or zone
	 * is congested. Allow kswapd to continue until it starts encountering
	 * unqueued dirty pages or cycling through the LRU too quickly.
	 */
	if (!sc->hibernation_mode && !current_is_kswapd() &&
	    current_may_throttle())
		wait_iff_congested(pgdat, BLK_RW_ASYNC, HZ/10);

	trace_mm_vmscan_lru_shrink_inactive(pgdat->node_id,
			nr_scanned, nr_reclaimed,
			stat.nr_dirty,  stat.nr_writeback,
			stat.nr_congested, stat.nr_immediate,
			stat.nr_activate, stat.nr_ref_keep,
			stat.nr_unmap_fail,
			sc->priority, file);
	return nr_reclaimed;
}

/*
 * This moves pages from the active list to the inactive list.
 *
 * We move them the other way if the page is referenced by one or more
 * processes, from rmap.
 *
 * If the pages are mostly unmapped, the processing is fast and it is
 * appropriate to hold zone_lru_lock across the whole operation.  But if
 * the pages are mapped, the processing is slow (page_referenced()) so we
 * should drop zone_lru_lock around each page.  It's impossible to balance
 * this, so instead we remove the pages from the LRU while processing them.
 * It is safe to rely on PG_active against the non-LRU pages in here because
 * nobody will play with that bit on a non-LRU page.
 *
 * The downside is that we have to touch page->_refcount against each page.
 * But we had to alter page->flags anyway.
 *
 * Returns the number of pages moved to the given lru.
 */

static unsigned move_active_pages_to_lru(struct lruvec *lruvec,
				     struct list_head *list,
				     struct list_head *pages_to_free,
				     enum lru_list lru)
{
	struct pglist_data *pgdat = lruvec_pgdat(lruvec);
	struct page *page;
	int nr_pages;
	int nr_moved = 0;

	while (!list_empty(list)) {
		page = lru_to_page(list);
		lruvec = mem_cgroup_page_lruvec(page, pgdat);

		VM_BUG_ON_PAGE(PageLRU(page), page);
		SetPageLRU(page);

		nr_pages = hpage_nr_pages(page);
		update_lru_size(lruvec, lru, page_zonenum(page), nr_pages);
		list_move(&page->lru, &lruvec->lists[lru]);

		if (put_page_testzero(page)) {
			__ClearPageLRU(page);
			__ClearPageActive(page);
			del_page_from_lru_list(page, lruvec, lru);

			if (unlikely(PageCompound(page))) {
				spin_unlock_irq(&pgdat->lru_lock);
				mem_cgroup_uncharge(page);
				(*get_compound_page_dtor(page))(page);
				spin_lock_irq(&pgdat->lru_lock);
			} else
				list_add(&page->lru, pages_to_free);
		} else {
			nr_moved += nr_pages;
		}
	}

	if (!is_active_lru(lru)) {
		__count_vm_events(PGDEACTIVATE, nr_moved);
		count_memcg_events(lruvec_memcg(lruvec), PGDEACTIVATE,
				   nr_moved);
	}

	return nr_moved;
}

static void shrink_active_list(unsigned long nr_to_scan,
			       struct lruvec *lruvec,
			       struct scan_control *sc,
			       enum lru_list lru)
{
	unsigned long nr_taken;
	unsigned long nr_scanned;
	unsigned long vm_flags;
	LIST_HEAD(l_hold);	/* The pages which were snipped off */
	LIST_HEAD(l_active);
	LIST_HEAD(l_inactive);
	struct page *page;
	struct zone_reclaim_stat *reclaim_stat = &lruvec->reclaim_stat;
	unsigned nr_deactivate, nr_activate;
	unsigned nr_rotated = 0;
	isolate_mode_t isolate_mode = 0;
	int file = is_file_lru(lru);
	struct pglist_data *pgdat = lruvec_pgdat(lruvec);

	lru_add_drain();

	if (!sc->may_unmap)
		isolate_mode |= ISOLATE_UNMAPPED;

	spin_lock_irq(&pgdat->lru_lock);

	nr_taken = isolate_lru_pages(nr_to_scan, lruvec, &l_hold,
				     &nr_scanned, sc, isolate_mode, lru);

	__mod_node_page_state(pgdat, NR_ISOLATED_ANON + file, nr_taken);
	reclaim_stat->recent_scanned[file] += nr_taken;

	__count_vm_events(PGREFILL, nr_scanned);
	count_memcg_events(lruvec_memcg(lruvec), PGREFILL, nr_scanned);

	spin_unlock_irq(&pgdat->lru_lock);

	while (!list_empty(&l_hold)) {
		cond_resched();
		page = lru_to_page(&l_hold);
		list_del(&page->lru);

		if (unlikely(!page_evictable(page))) {
			putback_lru_page(page);
			continue;
		}

		if (unlikely(buffer_heads_over_limit)) {
			if (page_has_private(page) && trylock_page(page)) {
				if (page_has_private(page))
					try_to_release_page(page, 0);
				unlock_page(page);
			}
		}

		if (page_referenced(page, 0, sc->target_mem_cgroup,
				    &vm_flags)) {
			nr_rotated += hpage_nr_pages(page);
			/*
			 * Identify referenced, file-backed active pages and
			 * give them one more trip around the active list. So
			 * that executable code get better chances to stay in
			 * memory under moderate memory pressure.  Anon pages
			 * are not likely to be evicted by use-once streaming
			 * IO, plus JVM can create lots of anon VM_EXEC pages,
			 * so we ignore them here.
			 */
			if ((vm_flags & VM_EXEC) && page_is_file_cache(page)) {
				list_add(&page->lru, &l_active);
				continue;
			}
		}

		ClearPageActive(page);	/* we are de-activating */
		SetPageWorkingset(page);
		list_add(&page->lru, &l_inactive);
	}

	/*
	 * Move pages back to the lru list.
	 */
	spin_lock_irq(&pgdat->lru_lock);
	/*
	 * Count referenced pages from currently used mappings as rotated,
	 * even though only some of them are actually re-activated.  This
	 * helps balance scan pressure between file and anonymous pages in
	 * get_scan_count.
	 */
	reclaim_stat->recent_rotated[file] += nr_rotated;

	nr_activate = move_active_pages_to_lru(lruvec, &l_active, &l_hold, lru);
	nr_deactivate = move_active_pages_to_lru(lruvec, &l_inactive, &l_hold, lru - LRU_ACTIVE);
	__mod_node_page_state(pgdat, NR_ISOLATED_ANON + file, -nr_taken);
	spin_unlock_irq(&pgdat->lru_lock);

	mem_cgroup_uncharge_list(&l_hold);
	free_hot_cold_page_list(&l_hold, true);
	trace_mm_vmscan_lru_shrink_active(pgdat->node_id, nr_taken, nr_activate,
			nr_deactivate, nr_rotated, sc->priority, file);
}

/*
 * The inactive anon list should be small enough that the VM never has
 * to do too much work.
 *
 * The inactive file list should be small enough to leave most memory
 * to the established workingset on the scan-resistant active list,
 * but large enough to avoid thrashing the aggregate readahead window.
 *
 * Both inactive lists should also be large enough that each inactive
 * page has a chance to be referenced again before it is reclaimed.
 *
 * If that fails and refaulting is observed, the inactive list grows.
 *
 * The inactive_ratio is the target ratio of ACTIVE to INACTIVE pages
 * on this LRU, maintained by the pageout code. A zone->inactive_ratio
 * of 3 means 3:1 or 25% of the pages are kept on the inactive list.
 *
 * total     target    max
 * memory    ratio     inactive
 * -------------------------------------
 *   10MB       1         5MB
 *  100MB       1        50MB
 *    1GB       3       250MB
 *   10GB      10       0.9GB
 *  100GB      31         3GB
 *    1TB     101        10GB
 *   10TB     320        32GB
 */
static bool inactive_list_is_low(struct lruvec *lruvec, bool file,
				 struct scan_control *sc, bool actual_reclaim)
{
	enum lru_list active_lru = file * LRU_FILE + LRU_ACTIVE;
	struct pglist_data *pgdat = lruvec_pgdat(lruvec);
	enum lru_list inactive_lru = file * LRU_FILE;
	unsigned long inactive, active;
	unsigned long inactive_ratio;
	unsigned long refaults;
	unsigned long gb;

	/*
	 * If we don't have swap space, anonymous page deactivation
	 * is pointless.
	 */
	if (!file && !total_swap_pages)
		return false;

	inactive = lruvec_lru_size(lruvec, inactive_lru, sc->reclaim_idx);
	active = lruvec_lru_size(lruvec, active_lru, sc->reclaim_idx);

	/*
	 * When refaults are being observed, it means a new workingset
	 * is being established. Disable active list protection to get
	 * rid of the stale workingset quickly.
	 */
	refaults = lruvec_page_state(lruvec, WORKINGSET_ACTIVATE);
	if (file && actual_reclaim && lruvec->refaults != refaults) {
		inactive_ratio = 0;
	} else {
		gb = (inactive + active) >> (30 - PAGE_SHIFT);
		if (gb)
			inactive_ratio = int_sqrt(10 * gb);
		else
			inactive_ratio = 1;
	}

	if (actual_reclaim)
		trace_mm_vmscan_inactive_list_is_low(pgdat->node_id, sc->reclaim_idx,
			lruvec_lru_size(lruvec, inactive_lru, MAX_NR_ZONES), inactive,
			lruvec_lru_size(lruvec, active_lru, MAX_NR_ZONES), active,
			inactive_ratio, file);

	return inactive * inactive_ratio < active;
}

static unsigned long shrink_list(enum lru_list lru, unsigned long nr_to_scan,
				 struct lruvec *lruvec, struct scan_control *sc)
{
	if (is_active_lru(lru)) {
		if (inactive_list_is_low(lruvec, is_file_lru(lru), sc, true))
			shrink_active_list(nr_to_scan, lruvec, sc, lru);
		return 0;
	}

	return shrink_inactive_list(nr_to_scan, lruvec, sc, lru);
}

enum scan_balance {
	SCAN_EQUAL,
	SCAN_FRACT,
	SCAN_ANON,
	SCAN_FILE,
};

/*
 * Determine how aggressively the anon and file LRU lists should be
 * scanned.  The relative value of each set of LRU lists is determined
 * by looking at the fraction of the pages scanned we did rotate back
 * onto the active list instead of evict.
 *
 * nr[0] = anon inactive pages to scan; nr[1] = anon active pages to scan
 * nr[2] = file inactive pages to scan; nr[3] = file active pages to scan
 */
static void get_scan_count(struct lruvec *lruvec, struct mem_cgroup *memcg,
			   struct scan_control *sc, unsigned long *nr,
			   unsigned long *lru_pages)
{
	int swappiness = mem_cgroup_swappiness(memcg);
	struct zone_reclaim_stat *reclaim_stat = &lruvec->reclaim_stat;
	u64 fraction[2];
	u64 denominator = 0;	/* gcc */
	struct pglist_data *pgdat = lruvec_pgdat(lruvec);
	unsigned long anon_prio, file_prio;
	enum scan_balance scan_balance;
	unsigned long anon, file;
	unsigned long ap, fp;
	enum lru_list lru;

#ifdef CONFIG_DIRECT_SWAPPINESS
	if (!current_is_kswapd())
		swappiness = direct_vm_swappiness;
#endif

	/* If we have no swap space, do not bother scanning anon pages. */
	if (!sc->may_swap || mem_cgroup_get_nr_swap_pages(memcg) <= 0) {
		scan_balance = SCAN_FILE;
		goto out;
	}

	/*
	 * Global reclaim will swap to prevent OOM even with no
	 * swappiness, but memcg users want to use this knob to
	 * disable swapping for individual groups completely when
	 * using the memory controller's swap limit feature would be
	 * too expensive.
	 */
	if (!global_reclaim(sc) && !swappiness) {
		scan_balance = SCAN_FILE;
		goto out;
	}

	/*
	 * Do not apply any pressure balancing cleverness when the
	 * system is close to OOM, scan both anon and file equally
	 * (unless the swappiness setting disagrees with swapping).
	 */
	if (!sc->priority && swappiness) {
		scan_balance = SCAN_EQUAL;
		goto out;
	}

	/*
	 * Prevent the reclaimer from falling into the cache trap: as
	 * cache pages start out inactive, every cache fault will tip
	 * the scan balance towards the file LRU.  And as the file LRU
	 * shrinks, so does the window for rotation from references.
	 * This means we have a runaway feedback loop where a tiny
	 * thrashing file LRU becomes infinitely more attractive than
	 * anon pages.  Try to detect this based on file LRU size.
	 */
	if (global_reclaim(sc)) {
		unsigned long pgdatfile;
		unsigned long pgdatfree;
		int z;
		unsigned long total_high_wmark = 0;

		pgdatfree = sum_zone_node_page_state(pgdat->node_id, NR_FREE_PAGES);
		pgdatfile = node_page_state(pgdat, NR_ACTIVE_FILE) +
			   node_page_state(pgdat, NR_INACTIVE_FILE);

		for (z = 0; z < MAX_NR_ZONES; z++) {
			struct zone *zone = &pgdat->node_zones[z];
			if (!managed_zone(zone))
				continue;

			total_high_wmark += high_wmark_pages(zone);
		}

		if (unlikely(pgdatfile + pgdatfree <= total_high_wmark)) {
			/*
			 * Force SCAN_ANON if there are enough inactive
			 * anonymous pages on the LRU in eligible zones.
			 * Otherwise, the small LRU gets thrashed.
			 */
			if (!inactive_list_is_low(lruvec, false, sc, false) &&
			    lruvec_lru_size(lruvec, LRU_INACTIVE_ANON, sc->reclaim_idx)
					>> sc->priority) {
				scan_balance = SCAN_ANON;
				goto out;
			}
		}
	}

	/*
	 * If there is enough inactive page cache, i.e. if the size of the
	 * inactive list is greater than that of the active list *and* the
	 * inactive list actually has some pages to scan on this priority, we
	 * do not reclaim anything from the anonymous working set right now.
	 * Without the second condition we could end up never scanning an
	 * lruvec even if it has plenty of old anonymous pages unless the
	 * system is under heavy pressure.
	 */
<<<<<<< HEAD
	if (!IS_ENABLED(CONFIG_SCAN_BALANCE_ANON_FILE) &&
	    !inactive_list_is_low(lruvec, true, memcg, sc, false) &&
=======
	if (!inactive_list_is_low(lruvec, true, sc, false) &&
>>>>>>> 269f182f
	    lruvec_lru_size(lruvec, LRU_INACTIVE_FILE, sc->reclaim_idx) >> sc->priority) {
		scan_balance = SCAN_FILE;
		goto out;
	}

	scan_balance = SCAN_FRACT;

	/*
	 * With swappiness at 100, anonymous and file have the same priority.
	 * This scanning priority is essentially the inverse of IO cost.
	 */
	anon_prio = swappiness;
	file_prio = 200 - anon_prio;

	/*
	 * OK, so we have swap space and a fair amount of page cache
	 * pages.  We use the recently rotated / recently scanned
	 * ratios to determine how valuable each cache is.
	 *
	 * Because workloads change over time (and to avoid overflow)
	 * we keep these statistics as a floating average, which ends
	 * up weighing recent references more than old ones.
	 *
	 * anon in [0], file in [1]
	 */

	anon  = lruvec_lru_size(lruvec, LRU_ACTIVE_ANON, MAX_NR_ZONES) +
		lruvec_lru_size(lruvec, LRU_INACTIVE_ANON, MAX_NR_ZONES);
	file  = lruvec_lru_size(lruvec, LRU_ACTIVE_FILE, MAX_NR_ZONES) +
		lruvec_lru_size(lruvec, LRU_INACTIVE_FILE, MAX_NR_ZONES);

	spin_lock_irq(&pgdat->lru_lock);
	if (unlikely(reclaim_stat->recent_scanned[0] > anon / 4)) {
		reclaim_stat->recent_scanned[0] /= 2;
		reclaim_stat->recent_rotated[0] /= 2;
	}

	if (unlikely(reclaim_stat->recent_scanned[1] > file / 4)) {
		reclaim_stat->recent_scanned[1] /= 2;
		reclaim_stat->recent_rotated[1] /= 2;
	}

	/*
	 * The amount of pressure on anon vs file pages is inversely
	 * proportional to the fraction of recently scanned pages on
	 * each list that were recently referenced and in active use.
	 */
	ap = anon_prio * (reclaim_stat->recent_scanned[0] + 1);
	ap /= reclaim_stat->recent_rotated[0] + 1;

	fp = file_prio * (reclaim_stat->recent_scanned[1] + 1);
	fp /= reclaim_stat->recent_rotated[1] + 1;
	spin_unlock_irq(&pgdat->lru_lock);

	fraction[0] = ap;
	fraction[1] = fp;
	denominator = ap + fp + 1;
out:
	*lru_pages = 0;
	for_each_evictable_lru(lru) {
		int file = is_file_lru(lru);
		unsigned long size;
		unsigned long scan;

		size = lruvec_lru_size(lruvec, lru, sc->reclaim_idx);
		scan = size >> sc->priority;
		/*
		 * If the cgroup's already been deleted, make sure to
		 * scrape out the remaining cache.
		 */
		if (!scan && !mem_cgroup_online(memcg))
			scan = min(size, SWAP_CLUSTER_MAX);

		switch (scan_balance) {
		case SCAN_EQUAL:
			/* Scan lists relative to size */
			break;
		case SCAN_FRACT:
			/*
			 * Scan types proportional to swappiness and
			 * their relative recent reclaim efficiency.
			 * Make sure we don't miss the last page
			 * because of a round-off error.
			 */
			scan = DIV64_U64_ROUND_UP(scan * fraction[file],
						  denominator);
			break;
		case SCAN_FILE:
		case SCAN_ANON:
			/* Scan one type exclusively */
			if ((scan_balance == SCAN_FILE) != file) {
				size = 0;
				scan = 0;
			}
			break;
		default:
			/* Look ma, no brain */
			BUG();
		}

		*lru_pages += size;
		nr[lru] = scan;
	}
}

/*
 * This is a basic per-node page freer.  Used by both kswapd and direct reclaim.
 */
static void shrink_node_memcg(struct pglist_data *pgdat, struct mem_cgroup *memcg,
			      struct scan_control *sc, unsigned long *lru_pages)
{
	struct lruvec *lruvec = mem_cgroup_lruvec(pgdat, memcg);
	unsigned long nr[NR_LRU_LISTS];
	unsigned long targets[NR_LRU_LISTS];
	unsigned long nr_to_scan;
	enum lru_list lru;
	unsigned long nr_reclaimed = 0;
	unsigned long nr_to_reclaim = sc->nr_to_reclaim;
	struct blk_plug plug;
	bool scan_adjusted;

	get_scan_count(lruvec, memcg, sc, nr, lru_pages);

	/* Record the original scan target for proportional adjustments later */
	memcpy(targets, nr, sizeof(nr));

	/*
	 * Global reclaiming within direct reclaim at DEF_PRIORITY is a normal
	 * event that can occur when there is little memory pressure e.g.
	 * multiple streaming readers/writers. Hence, we do not abort scanning
	 * when the requested number of pages are reclaimed when scanning at
	 * DEF_PRIORITY on the assumption that the fact we are direct
	 * reclaiming implies that kswapd is not keeping up and it is best to
	 * do a batch of work at once. For memcg reclaim one check is made to
	 * abort proportional reclaim if either the file or anon lru has already
	 * dropped to zero at the first pass.
	 */
	scan_adjusted = (global_reclaim(sc) && !current_is_kswapd() &&
			 sc->priority == DEF_PRIORITY);

	blk_start_plug(&plug);
	while (nr[LRU_INACTIVE_ANON] || nr[LRU_ACTIVE_FILE] ||
					nr[LRU_INACTIVE_FILE]) {
		unsigned long nr_anon, nr_file, percentage;
		unsigned long nr_scanned;

		for_each_evictable_lru(lru) {
			if (nr[lru]) {
				nr_to_scan = min(nr[lru], SWAP_CLUSTER_MAX);
				nr[lru] -= nr_to_scan;

				nr_reclaimed += shrink_list(lru, nr_to_scan,
							    lruvec, sc);
			}
		}

		cond_resched();

		if (nr_reclaimed < nr_to_reclaim || scan_adjusted)
			continue;

		/*
		 * For kswapd and memcg, reclaim at least the number of pages
		 * requested. Ensure that the anon and file LRUs are scanned
		 * proportionally what was requested by get_scan_count(). We
		 * stop reclaiming one LRU and reduce the amount scanning
		 * proportional to the original scan target.
		 */
		nr_file = nr[LRU_INACTIVE_FILE] + nr[LRU_ACTIVE_FILE];
		nr_anon = nr[LRU_INACTIVE_ANON] + nr[LRU_ACTIVE_ANON];

		/*
		 * It's just vindictive to attack the larger once the smaller
		 * has gone to zero.  And given the way we stop scanning the
		 * smaller below, this makes sure that we only make one nudge
		 * towards proportionality once we've got nr_to_reclaim.
		 */
		if (!nr_file || !nr_anon)
			break;

		if (nr_file > nr_anon) {
			unsigned long scan_target = targets[LRU_INACTIVE_ANON] +
						targets[LRU_ACTIVE_ANON] + 1;
			lru = LRU_BASE;
			percentage = nr_anon * 100 / scan_target;
		} else {
			unsigned long scan_target = targets[LRU_INACTIVE_FILE] +
						targets[LRU_ACTIVE_FILE] + 1;
			lru = LRU_FILE;
			percentage = nr_file * 100 / scan_target;
		}

		/* Stop scanning the smaller of the LRU */
		nr[lru] = 0;
		nr[lru + LRU_ACTIVE] = 0;

		/*
		 * Recalculate the other LRU scan count based on its original
		 * scan target and the percentage scanning already complete
		 */
		lru = (lru == LRU_FILE) ? LRU_BASE : LRU_FILE;
		nr_scanned = targets[lru] - nr[lru];
		nr[lru] = targets[lru] * (100 - percentage) / 100;
		nr[lru] -= min(nr[lru], nr_scanned);

		lru += LRU_ACTIVE;
		nr_scanned = targets[lru] - nr[lru];
		nr[lru] = targets[lru] * (100 - percentage) / 100;
		nr[lru] -= min(nr[lru], nr_scanned);

		scan_adjusted = true;
	}
	blk_finish_plug(&plug);
	sc->nr_reclaimed += nr_reclaimed;

	/*
	 * Even if we did not try to evict anon pages at all, we want to
	 * rebalance the anon lru active/inactive ratio.
	 */
	if (inactive_list_is_low(lruvec, false, sc, true))
		shrink_active_list(SWAP_CLUSTER_MAX, lruvec,
				   sc, LRU_ACTIVE_ANON);
}

/* Use reclaim/compaction for costly allocs or under memory pressure */
static bool in_reclaim_compaction(struct scan_control *sc)
{
	if (IS_ENABLED(CONFIG_COMPACTION) && sc->order &&
			(sc->order > PAGE_ALLOC_COSTLY_ORDER ||
			 sc->priority < DEF_PRIORITY - 2))
		return true;

	return false;
}

/*
 * Reclaim/compaction is used for high-order allocation requests. It reclaims
 * order-0 pages before compacting the zone. should_continue_reclaim() returns
 * true if more pages should be reclaimed such that when the page allocator
 * calls try_to_compact_zone() that it will have enough free pages to succeed.
 * It will give up earlier than that if there is difficulty reclaiming pages.
 */
static inline bool should_continue_reclaim(struct pglist_data *pgdat,
					unsigned long nr_reclaimed,
					unsigned long nr_scanned,
					struct scan_control *sc)
{
	unsigned long pages_for_compaction;
	unsigned long inactive_lru_pages;
	int z;

	/* If not in reclaim/compaction mode, stop */
	if (!in_reclaim_compaction(sc))
		return false;

	/* Consider stopping depending on scan and reclaim activity */
	if (sc->gfp_mask & __GFP_RETRY_MAYFAIL) {
		/*
		 * For __GFP_RETRY_MAYFAIL allocations, stop reclaiming if the
		 * full LRU list has been scanned and we are still failing
		 * to reclaim pages. This full LRU scan is potentially
		 * expensive but a __GFP_RETRY_MAYFAIL caller really wants to succeed
		 */
		if (!nr_reclaimed && !nr_scanned)
			return false;
	} else {
		/*
		 * For non-__GFP_RETRY_MAYFAIL allocations which can presumably
		 * fail without consequence, stop if we failed to reclaim
		 * any pages from the last SWAP_CLUSTER_MAX number of
		 * pages that were scanned. This will return to the
		 * caller faster at the risk reclaim/compaction and
		 * the resulting allocation attempt fails
		 */
		if (!nr_reclaimed)
			return false;
	}

	/*
	 * If we have not reclaimed enough pages for compaction and the
	 * inactive lists are large enough, continue reclaiming
	 */
	pages_for_compaction = compact_gap(sc->order);
	inactive_lru_pages = node_page_state(pgdat, NR_INACTIVE_FILE);
	if (get_nr_swap_pages() > 0)
		inactive_lru_pages += node_page_state(pgdat, NR_INACTIVE_ANON);
	if (sc->nr_reclaimed < pages_for_compaction &&
			inactive_lru_pages > pages_for_compaction)
		return true;

	/* If compaction would go ahead or the allocation would succeed, stop */
	for (z = 0; z <= sc->reclaim_idx; z++) {
		struct zone *zone = &pgdat->node_zones[z];
		if (!managed_zone(zone))
			continue;

		switch (compaction_suitable(zone, sc->order, 0, sc->reclaim_idx)) {
		case COMPACT_SUCCESS:
		case COMPACT_CONTINUE:
			return false;
		default:
			/* check next zone */
			;
		}
	}
	return true;
}

static bool shrink_node(pg_data_t *pgdat, struct scan_control *sc)
{
	struct reclaim_state *reclaim_state = current->reclaim_state;
	unsigned long nr_reclaimed, nr_scanned;
	bool reclaimable = false;

	do {
		struct mem_cgroup *root = sc->target_mem_cgroup;
		struct mem_cgroup_reclaim_cookie reclaim = {
			.pgdat = pgdat,
			.priority = sc->priority,
		};
		unsigned long node_lru_pages = 0;
		struct mem_cgroup *memcg;

		nr_reclaimed = sc->nr_reclaimed;
		nr_scanned = sc->nr_scanned;

		memcg = mem_cgroup_iter(root, NULL, &reclaim);
		do {
			unsigned long lru_pages;
			unsigned long reclaimed;
			unsigned long scanned;

			if (mem_cgroup_low(root, memcg)) {
				if (!sc->memcg_low_reclaim) {
					sc->memcg_low_skipped = 1;
					continue;
				}
				mem_cgroup_event(memcg, MEMCG_LOW);
			}

			reclaimed = sc->nr_reclaimed;
			scanned = sc->nr_scanned;

			shrink_node_memcg(pgdat, memcg, sc, &lru_pages);
			node_lru_pages += lru_pages;

			if (memcg)
				shrink_slab(sc->gfp_mask, pgdat->node_id,
					    memcg, sc->nr_scanned - scanned,
					    lru_pages);

			/* Record the group's reclaim efficiency */
			vmpressure(sc->gfp_mask, memcg, false,
				   sc->nr_scanned - scanned,
				   sc->nr_reclaimed - reclaimed);

			/*
			 * Direct reclaim and kswapd have to scan all memory
			 * cgroups to fulfill the overall scan target for the
			 * node.
			 *
			 * Limit reclaim, on the other hand, only cares about
			 * nr_to_reclaim pages to be reclaimed and it will
			 * retry with decreasing priority if one round over the
			 * whole hierarchy is not sufficient.
			 */
			if (!global_reclaim(sc) &&
					sc->nr_reclaimed >= sc->nr_to_reclaim) {
				mem_cgroup_iter_break(root, memcg);
				break;
			}
		} while ((memcg = mem_cgroup_iter(root, memcg, &reclaim)));

		/*
		 * Shrink the slab caches in the same proportion that
		 * the eligible LRU pages were scanned.
		 */
		if (global_reclaim(sc))
			shrink_slab(sc->gfp_mask, pgdat->node_id, NULL,
				    sc->nr_scanned - nr_scanned,
				    node_lru_pages);

		if (reclaim_state) {
			sc->nr_reclaimed += reclaim_state->reclaimed_slab;
			reclaim_state->reclaimed_slab = 0;
		}

		/* Record the subtree's reclaim efficiency */
		vmpressure(sc->gfp_mask, sc->target_mem_cgroup, true,
			   sc->nr_scanned - nr_scanned,
			   sc->nr_reclaimed - nr_reclaimed);

		if (sc->nr_reclaimed - nr_reclaimed)
			reclaimable = true;

	} while (should_continue_reclaim(pgdat, sc->nr_reclaimed - nr_reclaimed,
					 sc->nr_scanned - nr_scanned, sc));

	/*
	 * Kswapd gives up on balancing particular nodes after too
	 * many failures to reclaim anything from them and goes to
	 * sleep. On reclaim progress, reset the failure counter. A
	 * successful direct reclaim run will revive a dormant kswapd.
	 */
	if (reclaimable)
		pgdat->kswapd_failures = 0;

	return reclaimable;
}

/*
 * Returns true if compaction should go ahead for a costly-order request, or
 * the allocation would already succeed without compaction. Return false if we
 * should reclaim first.
 */
static inline bool compaction_ready(struct zone *zone, struct scan_control *sc)
{
	unsigned long watermark;
	enum compact_result suitable;

	suitable = compaction_suitable(zone, sc->order, 0, sc->reclaim_idx);
	if (suitable == COMPACT_SUCCESS)
		/* Allocation should succeed already. Don't reclaim. */
		return true;
	if (suitable == COMPACT_SKIPPED)
		/* Compaction cannot yet proceed. Do reclaim. */
		return false;

	/*
	 * Compaction is already possible, but it takes time to run and there
	 * are potentially other callers using the pages just freed. So proceed
	 * with reclaim to make a buffer of free pages available to give
	 * compaction a reasonable chance of completing and allocating the page.
	 * Note that we won't actually reclaim the whole buffer in one attempt
	 * as the target watermark in should_continue_reclaim() is lower. But if
	 * we are already above the high+gap watermark, don't reclaim at all.
	 */
	watermark = high_wmark_pages(zone) + compact_gap(sc->order);

	return zone_watermark_ok_safe(zone, 0, watermark, sc->reclaim_idx);
}

/*
 * This is the direct reclaim path, for page-allocating processes.  We only
 * try to reclaim pages from zones which will satisfy the caller's allocation
 * request.
 *
 * If a zone is deemed to be full of pinned pages then just give it a light
 * scan then give up on it.
 */
static void shrink_zones(struct zonelist *zonelist, struct scan_control *sc)
{
	struct zoneref *z;
	struct zone *zone;
	unsigned long nr_soft_reclaimed;
	unsigned long nr_soft_scanned;
	gfp_t orig_mask;
	pg_data_t *last_pgdat = NULL;

	/*
	 * If the number of buffer_heads in the machine exceeds the maximum
	 * allowed level, force direct reclaim to scan the highmem zone as
	 * highmem pages could be pinning lowmem pages storing buffer_heads
	 */
	orig_mask = sc->gfp_mask;
	if (buffer_heads_over_limit) {
		sc->gfp_mask |= __GFP_HIGHMEM;
		sc->reclaim_idx = gfp_zone(sc->gfp_mask);
	}

	for_each_zone_zonelist_nodemask(zone, z, zonelist,
					sc->reclaim_idx, sc->nodemask) {
		/*
		 * Take care memory controller reclaiming has small influence
		 * to global LRU.
		 */
		if (global_reclaim(sc)) {
			if (!cpuset_zone_allowed(zone,
						 GFP_KERNEL | __GFP_HARDWALL))
				continue;

			/*
			 * If we already have plenty of memory free for
			 * compaction in this zone, don't free any more.
			 * Even though compaction is invoked for any
			 * non-zero order, only frequent costly order
			 * reclamation is disruptive enough to become a
			 * noticeable problem, like transparent huge
			 * page allocations.
			 */
			if (IS_ENABLED(CONFIG_COMPACTION) &&
			    sc->order > PAGE_ALLOC_COSTLY_ORDER &&
			    compaction_ready(zone, sc)) {
				sc->compaction_ready = true;
				continue;
			}

			/*
			 * Shrink each node in the zonelist once. If the
			 * zonelist is ordered by zone (not the default) then a
			 * node may be shrunk multiple times but in that case
			 * the user prefers lower zones being preserved.
			 */
			if (zone->zone_pgdat == last_pgdat)
				continue;

			/*
			 * This steals pages from memory cgroups over softlimit
			 * and returns the number of reclaimed pages and
			 * scanned pages. This works for global memory pressure
			 * and balancing, not for a memcg's limit.
			 */
			nr_soft_scanned = 0;
			nr_soft_reclaimed = mem_cgroup_soft_limit_reclaim(zone->zone_pgdat,
						sc->order, sc->gfp_mask,
						&nr_soft_scanned);
			sc->nr_reclaimed += nr_soft_reclaimed;
			sc->nr_scanned += nr_soft_scanned;
			/* need some check for avoid more shrink_zone() */
		}

		/* See comment about same check for global reclaim above */
		if (zone->zone_pgdat == last_pgdat)
			continue;
		last_pgdat = zone->zone_pgdat;
		shrink_node(zone->zone_pgdat, sc);
	}

	/*
	 * Restore to original mask to avoid the impact on the caller if we
	 * promoted it to __GFP_HIGHMEM.
	 */
	sc->gfp_mask = orig_mask;
}

static void snapshot_refaults(struct mem_cgroup *root_memcg, pg_data_t *pgdat)
{
	struct mem_cgroup *memcg;

	memcg = mem_cgroup_iter(root_memcg, NULL, NULL);
	do {
		unsigned long refaults;
		struct lruvec *lruvec;

		lruvec = mem_cgroup_lruvec(pgdat, memcg);
		refaults = lruvec_page_state(lruvec, WORKINGSET_ACTIVATE);
		lruvec->refaults = refaults;
	} while ((memcg = mem_cgroup_iter(root_memcg, memcg, NULL)));
}

/*
 * This is the main entry point to direct page reclaim.
 *
 * If a full scan of the inactive list fails to free enough memory then we
 * are "out of memory" and something needs to be killed.
 *
 * If the caller is !__GFP_FS then the probability of a failure is reasonably
 * high - the zone may be full of dirty or under-writeback pages, which this
 * caller can't do much about.  We kick the writeback threads and take explicit
 * naps in the hope that some of these pages can be written.  But if the
 * allocating task holds filesystem locks which prevent writeout this might not
 * work, and the allocation attempt will fail.
 *
 * returns:	0, if no pages reclaimed
 * 		else, the number of pages reclaimed
 */
static unsigned long do_try_to_free_pages(struct zonelist *zonelist,
					  struct scan_control *sc)
{
	int initial_priority = sc->priority;
	pg_data_t *last_pgdat;
	struct zoneref *z;
	struct zone *zone;
retry:
	delayacct_freepages_start();

	if (global_reclaim(sc))
		__count_zid_vm_events(ALLOCSTALL, sc->reclaim_idx, 1);

	do {
		vmpressure_prio(sc->gfp_mask, sc->target_mem_cgroup,
				sc->priority);
		sc->nr_scanned = 0;
		shrink_zones(zonelist, sc);

		if (sc->nr_reclaimed >= sc->nr_to_reclaim)
			break;

		if (sc->compaction_ready)
			break;

		/*
		 * If we're getting trouble reclaiming, start doing
		 * writepage even in laptop mode.
		 */
		if (sc->priority < DEF_PRIORITY - 2)
			sc->may_writepage = 1;
	} while (--sc->priority >= 0);

	last_pgdat = NULL;
	for_each_zone_zonelist_nodemask(zone, z, zonelist, sc->reclaim_idx,
					sc->nodemask) {
		if (zone->zone_pgdat == last_pgdat)
			continue;
		last_pgdat = zone->zone_pgdat;
		snapshot_refaults(sc->target_mem_cgroup, zone->zone_pgdat);
	}

	delayacct_freepages_end();

	if (sc->nr_reclaimed)
		return sc->nr_reclaimed;

	/* Aborted reclaim to try compaction? don't OOM, then */
	if (sc->compaction_ready)
		return 1;

	/* Untapped cgroup reserves?  Don't OOM, retry. */
	if (sc->memcg_low_skipped) {
		sc->priority = initial_priority;
		sc->memcg_low_reclaim = 1;
		sc->memcg_low_skipped = 0;
		goto retry;
	}

	return 0;
}

static bool allow_direct_reclaim(pg_data_t *pgdat)
{
	struct zone *zone;
	unsigned long pfmemalloc_reserve = 0;
	unsigned long free_pages = 0;
	int i;
	bool wmark_ok;

	if (pgdat->kswapd_failures >= MAX_RECLAIM_RETRIES)
		return true;

	for (i = 0; i <= ZONE_NORMAL; i++) {
		zone = &pgdat->node_zones[i];
		if (!managed_zone(zone))
			continue;

		if (!zone_reclaimable_pages(zone))
			continue;

		pfmemalloc_reserve += min_wmark_pages(zone);
		free_pages += zone_page_state(zone, NR_FREE_PAGES);
	}

	/* If there are no reserves (unexpected config) then do not throttle */
	if (!pfmemalloc_reserve)
		return true;

	wmark_ok = free_pages > pfmemalloc_reserve / 2;

	/* kswapd must be awake if processes are being throttled */
	if (!wmark_ok && waitqueue_active(&pgdat->kswapd_wait)) {
		pgdat->kswapd_classzone_idx = min(pgdat->kswapd_classzone_idx,
						(enum zone_type)ZONE_NORMAL);
		wake_up_interruptible(&pgdat->kswapd_wait);
	}

	return wmark_ok;
}

/*
 * Throttle direct reclaimers if backing storage is backed by the network
 * and the PFMEMALLOC reserve for the preferred node is getting dangerously
 * depleted. kswapd will continue to make progress and wake the processes
 * when the low watermark is reached.
 *
 * Returns true if a fatal signal was delivered during throttling. If this
 * happens, the page allocator should not consider triggering the OOM killer.
 */
static bool throttle_direct_reclaim(gfp_t gfp_mask, struct zonelist *zonelist,
					nodemask_t *nodemask)
{
	struct zoneref *z;
	struct zone *zone;
	pg_data_t *pgdat = NULL;

	/*
	 * Kernel threads should not be throttled as they may be indirectly
	 * responsible for cleaning pages necessary for reclaim to make forward
	 * progress. kjournald for example may enter direct reclaim while
	 * committing a transaction where throttling it could forcing other
	 * processes to block on log_wait_commit().
	 */
	if (current->flags & PF_KTHREAD)
		goto out;

	/*
	 * If a fatal signal is pending, this process should not throttle.
	 * It should return quickly so it can exit and free its memory
	 */
	if (fatal_signal_pending(current))
		goto out;

	/*
	 * Check if the pfmemalloc reserves are ok by finding the first node
	 * with a usable ZONE_NORMAL or lower zone. The expectation is that
	 * GFP_KERNEL will be required for allocating network buffers when
	 * swapping over the network so ZONE_HIGHMEM is unusable.
	 *
	 * Throttling is based on the first usable node and throttled processes
	 * wait on a queue until kswapd makes progress and wakes them. There
	 * is an affinity then between processes waking up and where reclaim
	 * progress has been made assuming the process wakes on the same node.
	 * More importantly, processes running on remote nodes will not compete
	 * for remote pfmemalloc reserves and processes on different nodes
	 * should make reasonable progress.
	 */
	for_each_zone_zonelist_nodemask(zone, z, zonelist,
					gfp_zone(gfp_mask), nodemask) {
		if (zone_idx(zone) > ZONE_NORMAL)
			continue;

		/* Throttle based on the first usable node */
		pgdat = zone->zone_pgdat;
		if (allow_direct_reclaim(pgdat))
			goto out;
		break;
	}

	/* If no zone was usable by the allocation flags then do not throttle */
	if (!pgdat)
		goto out;

	/* Account for the throttling */
	count_vm_event(PGSCAN_DIRECT_THROTTLE);

	/*
	 * If the caller cannot enter the filesystem, it's possible that it
	 * is due to the caller holding an FS lock or performing a journal
	 * transaction in the case of a filesystem like ext[3|4]. In this case,
	 * it is not safe to block on pfmemalloc_wait as kswapd could be
	 * blocked waiting on the same lock. Instead, throttle for up to a
	 * second before continuing.
	 */
	if (!(gfp_mask & __GFP_FS)) {
		wait_event_interruptible_timeout(pgdat->pfmemalloc_wait,
			allow_direct_reclaim(pgdat), HZ);

		goto check_pending;
	}

	/* Throttle until kswapd wakes the process */
	wait_event_killable(zone->zone_pgdat->pfmemalloc_wait,
		allow_direct_reclaim(pgdat));

check_pending:
	if (fatal_signal_pending(current))
		return true;

out:
	return false;
}

unsigned long try_to_free_pages(struct zonelist *zonelist, int order,
				gfp_t gfp_mask, nodemask_t *nodemask)
{
	unsigned long nr_reclaimed;
	struct scan_control sc = {
		.nr_to_reclaim = SWAP_CLUSTER_MAX,
		.gfp_mask = current_gfp_context(gfp_mask),
		.reclaim_idx = gfp_zone(gfp_mask),
		.order = order,
		.nodemask = nodemask,
		.priority = DEF_PRIORITY,
		.may_writepage = !laptop_mode,
		.may_unmap = 1,
		.may_swap = 1,
	};

	/*
	 * Do not enter reclaim if fatal signal was delivered while throttled.
	 * 1 is returned so that the page allocator does not OOM kill at this
	 * point.
	 */
	if (throttle_direct_reclaim(sc.gfp_mask, zonelist, nodemask))
		return 1;

	trace_mm_vmscan_direct_reclaim_begin(order,
				sc.may_writepage,
				sc.gfp_mask,
				sc.reclaim_idx);

	nr_reclaimed = do_try_to_free_pages(zonelist, &sc);

	trace_mm_vmscan_direct_reclaim_end(nr_reclaimed);

	return nr_reclaimed;
}

#ifdef CONFIG_MEMCG

unsigned long mem_cgroup_shrink_node(struct mem_cgroup *memcg,
						gfp_t gfp_mask, bool noswap,
						pg_data_t *pgdat,
						unsigned long *nr_scanned)
{
	struct scan_control sc = {
		.nr_to_reclaim = SWAP_CLUSTER_MAX,
		.target_mem_cgroup = memcg,
		.may_writepage = !laptop_mode,
		.may_unmap = 1,
		.reclaim_idx = MAX_NR_ZONES - 1,
		.may_swap = !noswap,
	};
	unsigned long lru_pages;

	sc.gfp_mask = (gfp_mask & GFP_RECLAIM_MASK) |
			(GFP_HIGHUSER_MOVABLE & ~GFP_RECLAIM_MASK);

	trace_mm_vmscan_memcg_softlimit_reclaim_begin(sc.order,
						      sc.may_writepage,
						      sc.gfp_mask,
						      sc.reclaim_idx);

	/*
	 * NOTE: Although we can get the priority field, using it
	 * here is not a good idea, since it limits the pages we can scan.
	 * if we don't reclaim here, the shrink_node from balance_pgdat
	 * will pick up pages from other mem cgroup's as well. We hack
	 * the priority and make it zero.
	 */
	shrink_node_memcg(pgdat, memcg, &sc, &lru_pages);

	trace_mm_vmscan_memcg_softlimit_reclaim_end(sc.nr_reclaimed);

	*nr_scanned = sc.nr_scanned;
	return sc.nr_reclaimed;
}

unsigned long try_to_free_mem_cgroup_pages(struct mem_cgroup *memcg,
					   unsigned long nr_pages,
					   gfp_t gfp_mask,
					   bool may_swap)
{
	struct zonelist *zonelist;
	unsigned long nr_reclaimed;
	unsigned long pflags;
	int nid;
	unsigned int noreclaim_flag;
	struct scan_control sc = {
		.nr_to_reclaim = max(nr_pages, SWAP_CLUSTER_MAX),
		.gfp_mask = (current_gfp_context(gfp_mask) & GFP_RECLAIM_MASK) |
				(GFP_HIGHUSER_MOVABLE & ~GFP_RECLAIM_MASK),
		.reclaim_idx = MAX_NR_ZONES - 1,
		.target_mem_cgroup = memcg,
		.priority = DEF_PRIORITY,
		.may_writepage = !laptop_mode,
		.may_unmap = 1,
		.may_swap = may_swap,
	};

	/*
	 * Unlike direct reclaim via alloc_pages(), memcg's reclaim doesn't
	 * take care of from where we get pages. So the node where we start the
	 * scan does not need to be the current node.
	 */
	nid = mem_cgroup_select_victim_node(memcg);

	zonelist = &NODE_DATA(nid)->node_zonelists[ZONELIST_FALLBACK];

	trace_mm_vmscan_memcg_reclaim_begin(0,
					    sc.may_writepage,
					    sc.gfp_mask,
					    sc.reclaim_idx);

	psi_memstall_enter(&pflags);
	noreclaim_flag = memalloc_noreclaim_save();

	nr_reclaimed = do_try_to_free_pages(zonelist, &sc);

	memalloc_noreclaim_restore(noreclaim_flag);
	psi_memstall_leave(&pflags);

	trace_mm_vmscan_memcg_reclaim_end(nr_reclaimed);

	return nr_reclaimed;
}
#endif

static void age_active_anon(struct pglist_data *pgdat,
				struct scan_control *sc)
{
	struct mem_cgroup *memcg;

	if (!total_swap_pages)
		return;

	memcg = mem_cgroup_iter(NULL, NULL, NULL);
	do {
		struct lruvec *lruvec = mem_cgroup_lruvec(pgdat, memcg);

		if (inactive_list_is_low(lruvec, false, sc, true))
			shrink_active_list(SWAP_CLUSTER_MAX, lruvec,
					   sc, LRU_ACTIVE_ANON);

		memcg = mem_cgroup_iter(NULL, memcg, NULL);
	} while (memcg);
}

/*
 * Returns true if there is an eligible zone balanced for the request order
 * and classzone_idx
 */
static bool pgdat_balanced(pg_data_t *pgdat, int order, int classzone_idx)
{
	int i;
	unsigned long mark = -1;
	struct zone *zone;

	for (i = 0; i <= classzone_idx; i++) {
		zone = pgdat->node_zones + i;

		if (!managed_zone(zone))
			continue;

		mark = high_wmark_pages(zone);
		if (zone_watermark_ok_safe(zone, order, mark, classzone_idx))
			return true;
	}

	/*
	 * If a node has no populated zone within classzone_idx, it does not
	 * need balancing by definition. This can happen if a zone-restricted
	 * allocation tries to wake a remote kswapd.
	 */
	if (mark == -1)
		return true;

	return false;
}

/* Clear pgdat state for congested, dirty or under writeback. */
static void clear_pgdat_congested(pg_data_t *pgdat)
{
	clear_bit(PGDAT_CONGESTED, &pgdat->flags);
	clear_bit(PGDAT_DIRTY, &pgdat->flags);
	clear_bit(PGDAT_WRITEBACK, &pgdat->flags);
}

/*
 * Prepare kswapd for sleeping. This verifies that there are no processes
 * waiting in throttle_direct_reclaim() and that watermarks have been met.
 *
 * Returns true if kswapd is ready to sleep
 */
static bool prepare_kswapd_sleep(pg_data_t *pgdat, int order, int classzone_idx)
{
	/*
	 * The throttled processes are normally woken up in balance_pgdat() as
	 * soon as allow_direct_reclaim() is true. But there is a potential
	 * race between when kswapd checks the watermarks and a process gets
	 * throttled. There is also a potential race if processes get
	 * throttled, kswapd wakes, a large process exits thereby balancing the
	 * zones, which causes kswapd to exit balance_pgdat() before reaching
	 * the wake up checks. If kswapd is going to sleep, no process should
	 * be sleeping on pfmemalloc_wait, so wake them now if necessary. If
	 * the wake up is premature, processes will wake kswapd and get
	 * throttled again. The difference from wake ups in balance_pgdat() is
	 * that here we are under prepare_to_wait().
	 */
	if (waitqueue_active(&pgdat->pfmemalloc_wait))
		wake_up_all(&pgdat->pfmemalloc_wait);

	/* Hopeless node, leave it to direct reclaim */
	if (pgdat->kswapd_failures >= MAX_RECLAIM_RETRIES)
		return true;

	if (pgdat_balanced(pgdat, order, classzone_idx)) {
		clear_pgdat_congested(pgdat);
		return true;
	}

	return false;
}

/*
 * kswapd shrinks a node of pages that are at or below the highest usable
 * zone that is currently unbalanced.
 *
 * Returns true if kswapd scanned at least the requested number of pages to
 * reclaim or if the lack of progress was due to pages under writeback.
 * This is used to determine if the scanning priority needs to be raised.
 */
static bool kswapd_shrink_node(pg_data_t *pgdat,
			       struct scan_control *sc)
{
	struct zone *zone;
	int z;

	/* Reclaim a number of pages proportional to the number of zones */
	sc->nr_to_reclaim = 0;
	for (z = 0; z <= sc->reclaim_idx; z++) {
		zone = pgdat->node_zones + z;
		if (!managed_zone(zone))
			continue;

		sc->nr_to_reclaim += max(high_wmark_pages(zone), SWAP_CLUSTER_MAX);
	}

	/*
	 * Historically care was taken to put equal pressure on all zones but
	 * now pressure is applied based on node LRU order.
	 */
	shrink_node(pgdat, sc);

	/*
	 * Fragmentation may mean that the system cannot be rebalanced for
	 * high-order allocations. If twice the allocation size has been
	 * reclaimed then recheck watermarks only at order-0 to prevent
	 * excessive reclaim. Assume that a process requested a high-order
	 * can direct reclaim/compact.
	 */
	if (sc->order && sc->nr_reclaimed >= compact_gap(sc->order))
		sc->order = 0;

	return sc->nr_scanned >= sc->nr_to_reclaim;
}

/*
 * For kswapd, balance_pgdat() will reclaim pages across a node from zones
 * that are eligible for use by the caller until at least one zone is
 * balanced.
 *
 * Returns the order kswapd finished reclaiming at.
 *
 * kswapd scans the zones in the highmem->normal->dma direction.  It skips
 * zones which have free_pages > high_wmark_pages(zone), but once a zone is
 * found to have free_pages <= high_wmark_pages(zone), any page is that zone
 * or lower is eligible for reclaim until at least one usable zone is
 * balanced.
 */
static int balance_pgdat(pg_data_t *pgdat, int order, int classzone_idx)
{
	int i;
	unsigned long nr_soft_reclaimed;
	unsigned long nr_soft_scanned;
	unsigned long pflags;
	struct zone *zone;
	struct scan_control sc = {
		.gfp_mask = GFP_KERNEL,
		.order = order,
		.priority = DEF_PRIORITY,
		.may_writepage = !laptop_mode,
		.may_unmap = 1,
		.may_swap = 1,
	};
	psi_memstall_enter(&pflags);
	count_vm_event(PAGEOUTRUN);

	do {
		unsigned long nr_reclaimed = sc.nr_reclaimed;
		bool raise_priority = true;

		sc.reclaim_idx = classzone_idx;

		/*
		 * If the number of buffer_heads exceeds the maximum allowed
		 * then consider reclaiming from all zones. This has a dual
		 * purpose -- on 64-bit systems it is expected that
		 * buffer_heads are stripped during active rotation. On 32-bit
		 * systems, highmem pages can pin lowmem memory and shrinking
		 * buffers can relieve lowmem pressure. Reclaim may still not
		 * go ahead if all eligible zones for the original allocation
		 * request are balanced to avoid excessive reclaim from kswapd.
		 */
		if (buffer_heads_over_limit) {
			for (i = MAX_NR_ZONES - 1; i >= 0; i--) {
				zone = pgdat->node_zones + i;
				if (!managed_zone(zone))
					continue;

				sc.reclaim_idx = i;
				break;
			}
		}

		/*
		 * Only reclaim if there are no eligible zones. Note that
		 * sc.reclaim_idx is not used as buffer_heads_over_limit may
		 * have adjusted it.
		 */
		if (pgdat_balanced(pgdat, sc.order, classzone_idx))
			goto out;

		/*
		 * Do some background aging of the anon list, to give
		 * pages a chance to be referenced before reclaiming. All
		 * pages are rotated regardless of classzone as this is
		 * about consistent aging.
		 */
		age_active_anon(pgdat, &sc);

		/*
		 * If we're getting trouble reclaiming, start doing writepage
		 * even in laptop mode.
		 */
		if (sc.priority < DEF_PRIORITY - 2)
			sc.may_writepage = 1;

		/* Call soft limit reclaim before calling shrink_node. */
		sc.nr_scanned = 0;
		nr_soft_scanned = 0;
		nr_soft_reclaimed = mem_cgroup_soft_limit_reclaim(pgdat, sc.order,
						sc.gfp_mask, &nr_soft_scanned);
		sc.nr_reclaimed += nr_soft_reclaimed;

		/*
		 * There should be no need to raise the scanning priority if
		 * enough pages are already being scanned that that high
		 * watermark would be met at 100% efficiency.
		 */
		if (kswapd_shrink_node(pgdat, &sc))
			raise_priority = false;

		/*
		 * If the low watermark is met there is no need for processes
		 * to be throttled on pfmemalloc_wait as they should not be
		 * able to safely make forward progress. Wake them
		 */
		if (waitqueue_active(&pgdat->pfmemalloc_wait) &&
				allow_direct_reclaim(pgdat))
			wake_up_all(&pgdat->pfmemalloc_wait);

		/* Check if kswapd should be suspending */
		if (try_to_freeze() || kthread_should_stop())
			break;

		/*
		 * Raise priority if scanning rate is too low or there was no
		 * progress in reclaiming pages
		 */
		nr_reclaimed = sc.nr_reclaimed - nr_reclaimed;
		if (raise_priority || !nr_reclaimed)
			sc.priority--;
	} while (sc.priority >= 1);

	if (!sc.nr_reclaimed)
		pgdat->kswapd_failures++;

out:
	snapshot_refaults(NULL, pgdat);
	psi_memstall_leave(&pflags);
	/*
	 * Return the order kswapd stopped reclaiming at as
	 * prepare_kswapd_sleep() takes it into account. If another caller
	 * entered the allocator slow path while kswapd was awake, order will
	 * remain at the higher level.
	 */
	return sc.order;
}

/*
 * The pgdat->kswapd_classzone_idx is used to pass the highest zone index to be
 * reclaimed by kswapd from the waker. If the value is MAX_NR_ZONES which is not
 * a valid index then either kswapd runs for first time or kswapd couldn't sleep
 * after previous reclaim attempt (node is still unbalanced). In that case
 * return the zone index of the previous kswapd reclaim cycle.
 */
static enum zone_type kswapd_classzone_idx(pg_data_t *pgdat,
					   enum zone_type prev_classzone_idx)
{
	if (pgdat->kswapd_classzone_idx == MAX_NR_ZONES)
		return prev_classzone_idx;
	return pgdat->kswapd_classzone_idx;
}

static void kswapd_try_to_sleep(pg_data_t *pgdat, int alloc_order, int reclaim_order,
				unsigned int classzone_idx)
{
	long remaining = 0;
	DEFINE_WAIT(wait);

	if (freezing(current) || kthread_should_stop())
		return;

	prepare_to_wait(&pgdat->kswapd_wait, &wait, TASK_INTERRUPTIBLE);

	/*
	 * Try to sleep for a short interval. Note that kcompactd will only be
	 * woken if it is possible to sleep for a short interval. This is
	 * deliberate on the assumption that if reclaim cannot keep an
	 * eligible zone balanced that it's also unlikely that compaction will
	 * succeed.
	 */
	if (prepare_kswapd_sleep(pgdat, reclaim_order, classzone_idx)) {
		/*
		 * Compaction records what page blocks it recently failed to
		 * isolate pages from and skips them in the future scanning.
		 * When kswapd is going to sleep, it is reasonable to assume
		 * that pages and compaction may succeed so reset the cache.
		 */
		reset_isolation_suitable(pgdat);

		/*
		 * We have freed the memory, now we should compact it to make
		 * allocation of the requested order possible.
		 */
		wakeup_kcompactd(pgdat, alloc_order, classzone_idx);

		remaining = schedule_timeout(HZ/10);

		/*
		 * If woken prematurely then reset kswapd_classzone_idx and
		 * order. The values will either be from a wakeup request or
		 * the previous request that slept prematurely.
		 */
		if (remaining) {
			pgdat->kswapd_classzone_idx = kswapd_classzone_idx(pgdat, classzone_idx);
			pgdat->kswapd_order = max(pgdat->kswapd_order, reclaim_order);
		}

		finish_wait(&pgdat->kswapd_wait, &wait);
		prepare_to_wait(&pgdat->kswapd_wait, &wait, TASK_INTERRUPTIBLE);
	}

	/*
	 * After a short sleep, check if it was a premature sleep. If not, then
	 * go fully to sleep until explicitly woken up.
	 */
	if (!remaining &&
	    prepare_kswapd_sleep(pgdat, reclaim_order, classzone_idx)) {
		trace_mm_vmscan_kswapd_sleep(pgdat->node_id);

		/*
		 * vmstat counters are not perfectly accurate and the estimated
		 * value for counters such as NR_FREE_PAGES can deviate from the
		 * true value by nr_online_cpus * threshold. To avoid the zone
		 * watermarks being breached while under pressure, we reduce the
		 * per-cpu vmstat threshold while kswapd is awake and restore
		 * them before going back to sleep.
		 */
		set_pgdat_percpu_threshold(pgdat, calculate_normal_threshold);

		if (!kthread_should_stop())
			schedule();

		set_pgdat_percpu_threshold(pgdat, calculate_pressure_threshold);
	} else {
		if (remaining)
			count_vm_event(KSWAPD_LOW_WMARK_HIT_QUICKLY);
		else
			count_vm_event(KSWAPD_HIGH_WMARK_HIT_QUICKLY);
	}
	finish_wait(&pgdat->kswapd_wait, &wait);
}

/*
 * The background pageout daemon, started as a kernel thread
 * from the init process.
 *
 * This basically trickles out pages so that we have _some_
 * free memory available even if there is no other activity
 * that frees anything up. This is needed for things like routing
 * etc, where we otherwise might have all activity going on in
 * asynchronous contexts that cannot page things out.
 *
 * If there are applications that are active memory-allocators
 * (most normal use), this basically shouldn't matter.
 */
static int kswapd(void *p)
{
	unsigned int alloc_order, reclaim_order;
	unsigned int classzone_idx = MAX_NR_ZONES - 1;
	pg_data_t *pgdat = (pg_data_t*)p;
	struct task_struct *tsk = current;

	struct reclaim_state reclaim_state = {
		.reclaimed_slab = 0,
	};
	const struct cpumask *cpumask = cpumask_of_node(pgdat->node_id);

	if (!cpumask_empty(cpumask))
		set_cpus_allowed_ptr(tsk, cpumask);
	current->reclaim_state = &reclaim_state;

	/*
	 * Tell the memory management that we're a "memory allocator",
	 * and that if we need more memory we should get access to it
	 * regardless (see "__alloc_pages()"). "kswapd" should
	 * never get caught in the normal page freeing logic.
	 *
	 * (Kswapd normally doesn't need memory anyway, but sometimes
	 * you need a small amount of memory in order to be able to
	 * page out something else, and this flag essentially protects
	 * us from recursively trying to free more memory as we're
	 * trying to free the first piece of memory in the first place).
	 */
	tsk->flags |= PF_MEMALLOC | PF_SWAPWRITE | PF_KSWAPD;
	set_freezable();

	pgdat->kswapd_order = 0;
	pgdat->kswapd_classzone_idx = MAX_NR_ZONES;
	for ( ; ; ) {
		bool ret;

		alloc_order = reclaim_order = pgdat->kswapd_order;
		classzone_idx = kswapd_classzone_idx(pgdat, classzone_idx);

kswapd_try_sleep:
		kswapd_try_to_sleep(pgdat, alloc_order, reclaim_order,
					classzone_idx);

		/* Read the new order and classzone_idx */
		alloc_order = reclaim_order = pgdat->kswapd_order;
		classzone_idx = kswapd_classzone_idx(pgdat, classzone_idx);
		pgdat->kswapd_order = 0;
		pgdat->kswapd_classzone_idx = MAX_NR_ZONES;

		ret = try_to_freeze();
		if (kthread_should_stop())
			break;

		/*
		 * We can speed up thawing tasks if we don't call balance_pgdat
		 * after returning from the refrigerator
		 */
		if (ret)
			continue;

		/*
		 * Reclaim begins at the requested order but if a high-order
		 * reclaim fails then kswapd falls back to reclaiming for
		 * order-0. If that happens, kswapd will consider sleeping
		 * for the order it finished reclaiming at (reclaim_order)
		 * but kcompactd is woken to compact for the original
		 * request (alloc_order).
		 */
		trace_mm_vmscan_kswapd_wake(pgdat->node_id, classzone_idx,
						alloc_order);
		fs_reclaim_acquire(GFP_KERNEL);
		reclaim_order = balance_pgdat(pgdat, alloc_order, classzone_idx);
		fs_reclaim_release(GFP_KERNEL);
		if (reclaim_order < alloc_order)
			goto kswapd_try_sleep;
	}

	tsk->flags &= ~(PF_MEMALLOC | PF_SWAPWRITE | PF_KSWAPD);
	current->reclaim_state = NULL;

	return 0;
}

/*
 * A zone is low on free memory, so wake its kswapd task to service it.
 */
void wakeup_kswapd(struct zone *zone, int order, enum zone_type classzone_idx)
{
	pg_data_t *pgdat;

	if (!managed_zone(zone))
		return;

	if (!cpuset_zone_allowed(zone, GFP_KERNEL | __GFP_HARDWALL))
		return;
	pgdat = zone->zone_pgdat;

	if (pgdat->kswapd_classzone_idx == MAX_NR_ZONES)
		pgdat->kswapd_classzone_idx = classzone_idx;
	else
		pgdat->kswapd_classzone_idx = max(pgdat->kswapd_classzone_idx,
						  classzone_idx);
	pgdat->kswapd_order = max(pgdat->kswapd_order, order);
	if (!waitqueue_active(&pgdat->kswapd_wait))
		return;

	/* Hopeless node, leave it to direct reclaim */
	if (pgdat->kswapd_failures >= MAX_RECLAIM_RETRIES)
		return;

	if (pgdat_balanced(pgdat, order, classzone_idx))
		return;

	trace_mm_vmscan_wakeup_kswapd(pgdat->node_id, classzone_idx, order);
	wake_up_interruptible(&pgdat->kswapd_wait);
}

#ifdef CONFIG_HIBERNATION
/*
 * Try to free `nr_to_reclaim' of memory, system-wide, and return the number of
 * freed pages.
 *
 * Rather than trying to age LRUs the aim is to preserve the overall
 * LRU order by reclaiming preferentially
 * inactive > active > active referenced > active mapped
 */
unsigned long shrink_all_memory(unsigned long nr_to_reclaim)
{
	struct reclaim_state reclaim_state;
	struct scan_control sc = {
		.nr_to_reclaim = nr_to_reclaim,
		.gfp_mask = GFP_HIGHUSER_MOVABLE,
		.reclaim_idx = MAX_NR_ZONES - 1,
		.priority = DEF_PRIORITY,
		.may_writepage = 1,
		.may_unmap = 1,
		.may_swap = 1,
		.hibernation_mode = 1,
	};
	struct zonelist *zonelist = node_zonelist(numa_node_id(), sc.gfp_mask);
	struct task_struct *p = current;
	unsigned long nr_reclaimed;
	unsigned int noreclaim_flag;

	noreclaim_flag = memalloc_noreclaim_save();
	fs_reclaim_acquire(sc.gfp_mask);
	reclaim_state.reclaimed_slab = 0;
	p->reclaim_state = &reclaim_state;

	nr_reclaimed = do_try_to_free_pages(zonelist, &sc);

	p->reclaim_state = NULL;
	fs_reclaim_release(sc.gfp_mask);
	memalloc_noreclaim_restore(noreclaim_flag);

	return nr_reclaimed;
}
#endif /* CONFIG_HIBERNATION */

/* It's optimal to keep kswapds on the same CPUs as their memory, but
   not required for correctness.  So if the last cpu in a node goes
   away, we get changed to run anywhere: as the first one comes back,
   restore their cpu bindings. */
static int kswapd_cpu_online(unsigned int cpu)
{
	int nid;

	for_each_node_state(nid, N_MEMORY) {
		pg_data_t *pgdat = NODE_DATA(nid);
		const struct cpumask *mask;

		mask = cpumask_of_node(pgdat->node_id);

		if (cpumask_any_and(cpu_online_mask, mask) < nr_cpu_ids)
			/* One of our CPUs online: restore mask */
			set_cpus_allowed_ptr(pgdat->kswapd, mask);
	}
	return 0;
}

/*
 * This kswapd start function will be called by init and node-hot-add.
 * On node-hot-add, kswapd will moved to proper cpus if cpus are hot-added.
 */
int kswapd_run(int nid)
{
	pg_data_t *pgdat = NODE_DATA(nid);
	int ret = 0;

	if (pgdat->kswapd)
		return 0;

	pgdat->kswapd = kthread_run(kswapd, pgdat, "kswapd%d", nid);
	if (IS_ERR(pgdat->kswapd)) {
		/* failure at boot is fatal */
		BUG_ON(system_state < SYSTEM_RUNNING);
		pr_err("Failed to start kswapd on node %d\n", nid);
		ret = PTR_ERR(pgdat->kswapd);
		pgdat->kswapd = NULL;
	}
	return ret;
}

/*
 * Called by memory hotplug when all memory in a node is offlined.  Caller must
 * hold mem_hotplug_begin/end().
 */
void kswapd_stop(int nid)
{
	struct task_struct *kswapd = NODE_DATA(nid)->kswapd;

	if (kswapd) {
		kthread_stop(kswapd);
		NODE_DATA(nid)->kswapd = NULL;
	}
}

static int __init kswapd_init(void)
{
	int nid, ret;

	swap_setup();
	for_each_node_state(nid, N_MEMORY)
 		kswapd_run(nid);
	ret = cpuhp_setup_state_nocalls(CPUHP_AP_ONLINE_DYN,
					"mm/vmscan:online", kswapd_cpu_online,
					NULL);
	WARN_ON(ret < 0);
	return 0;
}

module_init(kswapd_init)

#ifdef CONFIG_NUMA
/*
 * Node reclaim mode
 *
 * If non-zero call node_reclaim when the number of free pages falls below
 * the watermarks.
 */
int node_reclaim_mode __read_mostly;

#define RECLAIM_OFF 0
#define RECLAIM_ZONE (1<<0)	/* Run shrink_inactive_list on the zone */
#define RECLAIM_WRITE (1<<1)	/* Writeout pages during reclaim */
#define RECLAIM_UNMAP (1<<2)	/* Unmap pages during reclaim */

/*
 * Priority for NODE_RECLAIM. This determines the fraction of pages
 * of a node considered for each zone_reclaim. 4 scans 1/16th of
 * a zone.
 */
#define NODE_RECLAIM_PRIORITY 4

/*
 * Percentage of pages in a zone that must be unmapped for node_reclaim to
 * occur.
 */
int sysctl_min_unmapped_ratio = 1;

/*
 * If the number of slab pages in a zone grows beyond this percentage then
 * slab reclaim needs to occur.
 */
int sysctl_min_slab_ratio = 5;

static inline unsigned long node_unmapped_file_pages(struct pglist_data *pgdat)
{
	unsigned long file_mapped = node_page_state(pgdat, NR_FILE_MAPPED);
	unsigned long file_lru = node_page_state(pgdat, NR_INACTIVE_FILE) +
		node_page_state(pgdat, NR_ACTIVE_FILE);

	/*
	 * It's possible for there to be more file mapped pages than
	 * accounted for by the pages on the file LRU lists because
	 * tmpfs pages accounted for as ANON can also be FILE_MAPPED
	 */
	return (file_lru > file_mapped) ? (file_lru - file_mapped) : 0;
}

/* Work out how many page cache pages we can reclaim in this reclaim_mode */
static unsigned long node_pagecache_reclaimable(struct pglist_data *pgdat)
{
	unsigned long nr_pagecache_reclaimable;
	unsigned long delta = 0;

	/*
	 * If RECLAIM_UNMAP is set, then all file pages are considered
	 * potentially reclaimable. Otherwise, we have to worry about
	 * pages like swapcache and node_unmapped_file_pages() provides
	 * a better estimate
	 */
	if (node_reclaim_mode & RECLAIM_UNMAP)
		nr_pagecache_reclaimable = node_page_state(pgdat, NR_FILE_PAGES);
	else
		nr_pagecache_reclaimable = node_unmapped_file_pages(pgdat);

	/* If we can't clean pages, remove dirty pages from consideration */
	if (!(node_reclaim_mode & RECLAIM_WRITE))
		delta += node_page_state(pgdat, NR_FILE_DIRTY);

	/* Watch for any possible underflows due to delta */
	if (unlikely(delta > nr_pagecache_reclaimable))
		delta = nr_pagecache_reclaimable;

	return nr_pagecache_reclaimable - delta;
}

/*
 * Try to free up some pages from this node through reclaim.
 */
static int __node_reclaim(struct pglist_data *pgdat, gfp_t gfp_mask, unsigned int order)
{
	/* Minimum pages needed in order to stay on node */
	const unsigned long nr_pages = 1 << order;
	struct task_struct *p = current;
	struct reclaim_state reclaim_state;
	unsigned int noreclaim_flag;
	struct scan_control sc = {
		.nr_to_reclaim = max(nr_pages, SWAP_CLUSTER_MAX),
		.gfp_mask = current_gfp_context(gfp_mask),
		.order = order,
		.priority = NODE_RECLAIM_PRIORITY,
		.may_writepage = !!(node_reclaim_mode & RECLAIM_WRITE),
		.may_unmap = !!(node_reclaim_mode & RECLAIM_UNMAP),
		.may_swap = 1,
		.reclaim_idx = gfp_zone(gfp_mask),
	};

	cond_resched();
	/*
	 * We need to be able to allocate from the reserves for RECLAIM_UNMAP
	 * and we also need to be able to write out pages for RECLAIM_WRITE
	 * and RECLAIM_UNMAP.
	 */
	noreclaim_flag = memalloc_noreclaim_save();
	p->flags |= PF_SWAPWRITE;
	fs_reclaim_acquire(sc.gfp_mask);
	reclaim_state.reclaimed_slab = 0;
	p->reclaim_state = &reclaim_state;

	if (node_pagecache_reclaimable(pgdat) > pgdat->min_unmapped_pages) {
		/*
		 * Free memory by calling shrink zone with increasing
		 * priorities until we have enough memory freed.
		 */
		do {
			shrink_node(pgdat, &sc);
		} while (sc.nr_reclaimed < nr_pages && --sc.priority >= 0);
	}

	p->reclaim_state = NULL;
	fs_reclaim_release(gfp_mask);
	current->flags &= ~PF_SWAPWRITE;
	memalloc_noreclaim_restore(noreclaim_flag);
	return sc.nr_reclaimed >= nr_pages;
}

int node_reclaim(struct pglist_data *pgdat, gfp_t gfp_mask, unsigned int order)
{
	int ret;

	/*
	 * Node reclaim reclaims unmapped file backed pages and
	 * slab pages if we are over the defined limits.
	 *
	 * A small portion of unmapped file backed pages is needed for
	 * file I/O otherwise pages read by file I/O will be immediately
	 * thrown out if the node is overallocated. So we do not reclaim
	 * if less than a specified percentage of the node is used by
	 * unmapped file backed pages.
	 */
	if (node_pagecache_reclaimable(pgdat) <= pgdat->min_unmapped_pages &&
	    node_page_state(pgdat, NR_SLAB_RECLAIMABLE) <= pgdat->min_slab_pages)
		return NODE_RECLAIM_FULL;

	/*
	 * Do not scan if the allocation should not be delayed.
	 */
	if (!gfpflags_allow_blocking(gfp_mask) || (current->flags & PF_MEMALLOC))
		return NODE_RECLAIM_NOSCAN;

	/*
	 * Only run node reclaim on the local node or on nodes that do not
	 * have associated processors. This will favor the local processor
	 * over remote processors and spread off node memory allocations
	 * as wide as possible.
	 */
	if (node_state(pgdat->node_id, N_CPU) && pgdat->node_id != numa_node_id())
		return NODE_RECLAIM_NOSCAN;

	if (test_and_set_bit(PGDAT_RECLAIM_LOCKED, &pgdat->flags))
		return NODE_RECLAIM_NOSCAN;

	ret = __node_reclaim(pgdat, gfp_mask, order);
	clear_bit(PGDAT_RECLAIM_LOCKED, &pgdat->flags);

	if (!ret)
		count_vm_event(PGSCAN_ZONE_RECLAIM_FAILED);

	return ret;
}
#endif

/*
 * page_evictable - test whether a page is evictable
 * @page: the page to test
 *
 * Test whether page is evictable--i.e., should be placed on active/inactive
 * lists vs unevictable list.
 *
 * Reasons page might not be evictable:
 * (1) page's mapping marked unevictable
 * (2) page is part of an mlocked VMA
 *
 */
int page_evictable(struct page *page)
{
	int ret;

	/* Prevent address_space of inode and swap cache from being freed */
	rcu_read_lock();
	ret = !mapping_unevictable(page_mapping(page)) && !PageMlocked(page);
	rcu_read_unlock();
	return ret;
}

#ifdef CONFIG_SHMEM
/**
 * check_move_unevictable_pages - check pages for evictability and move to appropriate zone lru list
 * @pages:	array of pages to check
 * @nr_pages:	number of pages to check
 *
 * Checks pages for evictability and moves them to the appropriate lru list.
 *
 * This function is only used for SysV IPC SHM_UNLOCK.
 */
void check_move_unevictable_pages(struct page **pages, int nr_pages)
{
	struct lruvec *lruvec;
	struct pglist_data *pgdat = NULL;
	int pgscanned = 0;
	int pgrescued = 0;
	int i;

	for (i = 0; i < nr_pages; i++) {
		struct page *page = pages[i];
		struct pglist_data *pagepgdat = page_pgdat(page);

		pgscanned++;
		if (pagepgdat != pgdat) {
			if (pgdat)
				spin_unlock_irq(&pgdat->lru_lock);
			pgdat = pagepgdat;
			spin_lock_irq(&pgdat->lru_lock);
		}
		lruvec = mem_cgroup_page_lruvec(page, pgdat);

		if (!PageLRU(page) || !PageUnevictable(page))
			continue;

		if (page_evictable(page)) {
			enum lru_list lru = page_lru_base_type(page);

			VM_BUG_ON_PAGE(PageActive(page), page);
			ClearPageUnevictable(page);
			del_page_from_lru_list(page, lruvec, LRU_UNEVICTABLE);
			add_page_to_lru_list(page, lruvec, lru);
			pgrescued++;
		}
	}

	if (pgdat) {
		__count_vm_events(UNEVICTABLE_PGRESCUED, pgrescued);
		__count_vm_events(UNEVICTABLE_PGSCANNED, pgscanned);
		spin_unlock_irq(&pgdat->lru_lock);
	}
}
#endif /* CONFIG_SHMEM */<|MERGE_RESOLUTION|>--- conflicted
+++ resolved
@@ -2356,12 +2356,8 @@
 	 * lruvec even if it has plenty of old anonymous pages unless the
 	 * system is under heavy pressure.
 	 */
-<<<<<<< HEAD
 	if (!IS_ENABLED(CONFIG_SCAN_BALANCE_ANON_FILE) &&
-	    !inactive_list_is_low(lruvec, true, memcg, sc, false) &&
-=======
-	if (!inactive_list_is_low(lruvec, true, sc, false) &&
->>>>>>> 269f182f
+	    !inactive_list_is_low(lruvec, true, sc, false) &&
 	    lruvec_lru_size(lruvec, LRU_INACTIVE_FILE, sc->reclaim_idx) >> sc->priority) {
 		scan_balance = SCAN_FILE;
 		goto out;
