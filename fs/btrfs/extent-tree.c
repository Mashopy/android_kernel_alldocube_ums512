/*
 * Copyright (C) 2007 Oracle.  All rights reserved.
 *
 * This program is free software; you can redistribute it and/or
 * modify it under the terms of the GNU General Public
 * License v2 as published by the Free Software Foundation.
 *
 * This program is distributed in the hope that it will be useful,
 * but WITHOUT ANY WARRANTY; without even the implied warranty of
 * MERCHANTABILITY or FITNESS FOR A PARTICULAR PURPOSE.  See the GNU
 * General Public License for more details.
 *
 * You should have received a copy of the GNU General Public
 * License along with this program; if not, write to the
 * Free Software Foundation, Inc., 59 Temple Place - Suite 330,
 * Boston, MA 021110-1307, USA.
 */
#include <linux/sched.h>
#include <linux/pagemap.h>
#include <linux/writeback.h>
#include <linux/blkdev.h>
#include <linux/sort.h>
#include <linux/rcupdate.h>
#include <linux/kthread.h>
#include <linux/slab.h>
#include <linux/ratelimit.h>
#include "compat.h"
#include "hash.h"
#include "ctree.h"
#include "disk-io.h"
#include "print-tree.h"
#include "transaction.h"
#include "volumes.h"
#include "locking.h"
#include "free-space-cache.h"

/*
 * control flags for do_chunk_alloc's force field
 * CHUNK_ALLOC_NO_FORCE means to only allocate a chunk
 * if we really need one.
 *
 * CHUNK_ALLOC_LIMITED means to only try and allocate one
 * if we have very few chunks already allocated.  This is
 * used as part of the clustering code to help make sure
 * we have a good pool of storage to cluster in, without
 * filling the FS with empty chunks
 *
 * CHUNK_ALLOC_FORCE means it must try to allocate one
 *
 */
enum {
	CHUNK_ALLOC_NO_FORCE = 0,
	CHUNK_ALLOC_LIMITED = 1,
	CHUNK_ALLOC_FORCE = 2,
};

/*
 * Control how reservations are dealt with.
 *
 * RESERVE_FREE - freeing a reservation.
 * RESERVE_ALLOC - allocating space and we need to update bytes_may_use for
 *   ENOSPC accounting
 * RESERVE_ALLOC_NO_ACCOUNT - allocating space and we should not update
 *   bytes_may_use as the ENOSPC accounting is done elsewhere
 */
enum {
	RESERVE_FREE = 0,
	RESERVE_ALLOC = 1,
	RESERVE_ALLOC_NO_ACCOUNT = 2,
};

static int update_block_group(struct btrfs_trans_handle *trans,
			      struct btrfs_root *root,
			      u64 bytenr, u64 num_bytes, int alloc);
static int __btrfs_free_extent(struct btrfs_trans_handle *trans,
				struct btrfs_root *root,
				u64 bytenr, u64 num_bytes, u64 parent,
				u64 root_objectid, u64 owner_objectid,
				u64 owner_offset, int refs_to_drop,
				struct btrfs_delayed_extent_op *extra_op);
static void __run_delayed_extent_op(struct btrfs_delayed_extent_op *extent_op,
				    struct extent_buffer *leaf,
				    struct btrfs_extent_item *ei);
static int alloc_reserved_file_extent(struct btrfs_trans_handle *trans,
				      struct btrfs_root *root,
				      u64 parent, u64 root_objectid,
				      u64 flags, u64 owner, u64 offset,
				      struct btrfs_key *ins, int ref_mod);
static int alloc_reserved_tree_block(struct btrfs_trans_handle *trans,
				     struct btrfs_root *root,
				     u64 parent, u64 root_objectid,
				     u64 flags, struct btrfs_disk_key *key,
				     int level, struct btrfs_key *ins);
static int do_chunk_alloc(struct btrfs_trans_handle *trans,
			  struct btrfs_root *extent_root, u64 alloc_bytes,
			  u64 flags, int force);
static int find_next_key(struct btrfs_path *path, int level,
			 struct btrfs_key *key);
static void dump_space_info(struct btrfs_space_info *info, u64 bytes,
			    int dump_block_groups);
static int btrfs_update_reserved_bytes(struct btrfs_block_group_cache *cache,
				       u64 num_bytes, int reserve);

static noinline int
block_group_cache_done(struct btrfs_block_group_cache *cache)
{
	smp_mb();
	return cache->cached == BTRFS_CACHE_FINISHED;
}

static int block_group_bits(struct btrfs_block_group_cache *cache, u64 bits)
{
	return (cache->flags & bits) == bits;
}

static void btrfs_get_block_group(struct btrfs_block_group_cache *cache)
{
	atomic_inc(&cache->count);
}

void btrfs_put_block_group(struct btrfs_block_group_cache *cache)
{
	if (atomic_dec_and_test(&cache->count)) {
		WARN_ON(cache->pinned > 0);
		WARN_ON(cache->reserved > 0);
		kfree(cache->free_space_ctl);
		kfree(cache);
	}
}

/*
 * this adds the block group to the fs_info rb tree for the block group
 * cache
 */
static int btrfs_add_block_group_cache(struct btrfs_fs_info *info,
				struct btrfs_block_group_cache *block_group)
{
	struct rb_node **p;
	struct rb_node *parent = NULL;
	struct btrfs_block_group_cache *cache;

	spin_lock(&info->block_group_cache_lock);
	p = &info->block_group_cache_tree.rb_node;

	while (*p) {
		parent = *p;
		cache = rb_entry(parent, struct btrfs_block_group_cache,
				 cache_node);
		if (block_group->key.objectid < cache->key.objectid) {
			p = &(*p)->rb_left;
		} else if (block_group->key.objectid > cache->key.objectid) {
			p = &(*p)->rb_right;
		} else {
			spin_unlock(&info->block_group_cache_lock);
			return -EEXIST;
		}
	}

	rb_link_node(&block_group->cache_node, parent, p);
	rb_insert_color(&block_group->cache_node,
			&info->block_group_cache_tree);
	spin_unlock(&info->block_group_cache_lock);

	return 0;
}

/*
 * This will return the block group at or after bytenr if contains is 0, else
 * it will return the block group that contains the bytenr
 */
static struct btrfs_block_group_cache *
block_group_cache_tree_search(struct btrfs_fs_info *info, u64 bytenr,
			      int contains)
{
	struct btrfs_block_group_cache *cache, *ret = NULL;
	struct rb_node *n;
	u64 end, start;

	spin_lock(&info->block_group_cache_lock);
	n = info->block_group_cache_tree.rb_node;

	while (n) {
		cache = rb_entry(n, struct btrfs_block_group_cache,
				 cache_node);
		end = cache->key.objectid + cache->key.offset - 1;
		start = cache->key.objectid;

		if (bytenr < start) {
			if (!contains && (!ret || start < ret->key.objectid))
				ret = cache;
			n = n->rb_left;
		} else if (bytenr > start) {
			if (contains && bytenr <= end) {
				ret = cache;
				break;
			}
			n = n->rb_right;
		} else {
			ret = cache;
			break;
		}
	}
	if (ret)
		btrfs_get_block_group(ret);
	spin_unlock(&info->block_group_cache_lock);

	return ret;
}

static int add_excluded_extent(struct btrfs_root *root,
			       u64 start, u64 num_bytes)
{
	u64 end = start + num_bytes - 1;
	set_extent_bits(&root->fs_info->freed_extents[0],
			start, end, EXTENT_UPTODATE, GFP_NOFS);
	set_extent_bits(&root->fs_info->freed_extents[1],
			start, end, EXTENT_UPTODATE, GFP_NOFS);
	return 0;
}

static void free_excluded_extents(struct btrfs_root *root,
				  struct btrfs_block_group_cache *cache)
{
	u64 start, end;

	start = cache->key.objectid;
	end = start + cache->key.offset - 1;

	clear_extent_bits(&root->fs_info->freed_extents[0],
			  start, end, EXTENT_UPTODATE, GFP_NOFS);
	clear_extent_bits(&root->fs_info->freed_extents[1],
			  start, end, EXTENT_UPTODATE, GFP_NOFS);
}

static int exclude_super_stripes(struct btrfs_root *root,
				 struct btrfs_block_group_cache *cache)
{
	u64 bytenr;
	u64 *logical;
	int stripe_len;
	int i, nr, ret;

	if (cache->key.objectid < BTRFS_SUPER_INFO_OFFSET) {
		stripe_len = BTRFS_SUPER_INFO_OFFSET - cache->key.objectid;
		cache->bytes_super += stripe_len;
		ret = add_excluded_extent(root, cache->key.objectid,
					  stripe_len);
		BUG_ON(ret); /* -ENOMEM */
	}

	for (i = 0; i < BTRFS_SUPER_MIRROR_MAX; i++) {
		bytenr = btrfs_sb_offset(i);
		ret = btrfs_rmap_block(&root->fs_info->mapping_tree,
				       cache->key.objectid, bytenr,
				       0, &logical, &nr, &stripe_len);
		BUG_ON(ret); /* -ENOMEM */

		while (nr--) {
			cache->bytes_super += stripe_len;
			ret = add_excluded_extent(root, logical[nr],
						  stripe_len);
			BUG_ON(ret); /* -ENOMEM */
		}

		kfree(logical);
	}
	return 0;
}

static struct btrfs_caching_control *
get_caching_control(struct btrfs_block_group_cache *cache)
{
	struct btrfs_caching_control *ctl;

	spin_lock(&cache->lock);
	if (cache->cached != BTRFS_CACHE_STARTED) {
		spin_unlock(&cache->lock);
		return NULL;
	}

	/* We're loading it the fast way, so we don't have a caching_ctl. */
	if (!cache->caching_ctl) {
		spin_unlock(&cache->lock);
		return NULL;
	}

	ctl = cache->caching_ctl;
	atomic_inc(&ctl->count);
	spin_unlock(&cache->lock);
	return ctl;
}

static void put_caching_control(struct btrfs_caching_control *ctl)
{
	if (atomic_dec_and_test(&ctl->count))
		kfree(ctl);
}

/*
 * this is only called by cache_block_group, since we could have freed extents
 * we need to check the pinned_extents for any extents that can't be used yet
 * since their free space will be released as soon as the transaction commits.
 */
static u64 add_new_free_space(struct btrfs_block_group_cache *block_group,
			      struct btrfs_fs_info *info, u64 start, u64 end)
{
	u64 extent_start, extent_end, size, total_added = 0;
	int ret;

	while (start < end) {
		ret = find_first_extent_bit(info->pinned_extents, start,
					    &extent_start, &extent_end,
					    EXTENT_DIRTY | EXTENT_UPTODATE);
		if (ret)
			break;

		if (extent_start <= start) {
			start = extent_end + 1;
		} else if (extent_start > start && extent_start < end) {
			size = extent_start - start;
			total_added += size;
			ret = btrfs_add_free_space(block_group, start,
						   size);
			BUG_ON(ret); /* -ENOMEM or logic error */
			start = extent_end + 1;
		} else {
			break;
		}
	}

	if (start < end) {
		size = end - start;
		total_added += size;
		ret = btrfs_add_free_space(block_group, start, size);
		BUG_ON(ret); /* -ENOMEM or logic error */
	}

	return total_added;
}

static noinline void caching_thread(struct btrfs_work *work)
{
	struct btrfs_block_group_cache *block_group;
	struct btrfs_fs_info *fs_info;
	struct btrfs_caching_control *caching_ctl;
	struct btrfs_root *extent_root;
	struct btrfs_path *path;
	struct extent_buffer *leaf;
	struct btrfs_key key;
	u64 total_found = 0;
	u64 last = 0;
	u32 nritems;
	int ret = 0;

	caching_ctl = container_of(work, struct btrfs_caching_control, work);
	block_group = caching_ctl->block_group;
	fs_info = block_group->fs_info;
	extent_root = fs_info->extent_root;

	path = btrfs_alloc_path();
	if (!path)
		goto out;

	last = max_t(u64, block_group->key.objectid, BTRFS_SUPER_INFO_OFFSET);

	/*
	 * We don't want to deadlock with somebody trying to allocate a new
	 * extent for the extent root while also trying to search the extent
	 * root to add free space.  So we skip locking and search the commit
	 * root, since its read-only
	 */
	path->skip_locking = 1;
	path->search_commit_root = 1;
	path->reada = 1;

	key.objectid = last;
	key.offset = 0;
	key.type = BTRFS_EXTENT_ITEM_KEY;
again:
	mutex_lock(&caching_ctl->mutex);
	/* need to make sure the commit_root doesn't disappear */
	down_read(&fs_info->extent_commit_sem);

	ret = btrfs_search_slot(NULL, extent_root, &key, path, 0, 0);
	if (ret < 0)
		goto err;

	leaf = path->nodes[0];
	nritems = btrfs_header_nritems(leaf);

	while (1) {
		if (btrfs_fs_closing(fs_info) > 1) {
			last = (u64)-1;
			break;
		}

		if (path->slots[0] < nritems) {
			btrfs_item_key_to_cpu(leaf, &key, path->slots[0]);
		} else {
			ret = find_next_key(path, 0, &key);
			if (ret)
				break;

			if (need_resched() ||
			    btrfs_next_leaf(extent_root, path)) {
				caching_ctl->progress = last;
				btrfs_release_path(path);
				up_read(&fs_info->extent_commit_sem);
				mutex_unlock(&caching_ctl->mutex);
				cond_resched();
				goto again;
			}
			leaf = path->nodes[0];
			nritems = btrfs_header_nritems(leaf);
			continue;
		}

		if (key.objectid < block_group->key.objectid) {
			path->slots[0]++;
			continue;
		}

		if (key.objectid >= block_group->key.objectid +
		    block_group->key.offset)
			break;

		if (key.type == BTRFS_EXTENT_ITEM_KEY) {
			total_found += add_new_free_space(block_group,
							  fs_info, last,
							  key.objectid);
			last = key.objectid + key.offset;

			if (total_found > (1024 * 1024 * 2)) {
				total_found = 0;
				wake_up(&caching_ctl->wait);
			}
		}
		path->slots[0]++;
	}
	ret = 0;

	total_found += add_new_free_space(block_group, fs_info, last,
					  block_group->key.objectid +
					  block_group->key.offset);
	caching_ctl->progress = (u64)-1;

	spin_lock(&block_group->lock);
	block_group->caching_ctl = NULL;
	block_group->cached = BTRFS_CACHE_FINISHED;
	spin_unlock(&block_group->lock);

err:
	btrfs_free_path(path);
	up_read(&fs_info->extent_commit_sem);

	free_excluded_extents(extent_root, block_group);

	mutex_unlock(&caching_ctl->mutex);
out:
	wake_up(&caching_ctl->wait);

	put_caching_control(caching_ctl);
	btrfs_put_block_group(block_group);
}

static int cache_block_group(struct btrfs_block_group_cache *cache,
			     struct btrfs_trans_handle *trans,
			     struct btrfs_root *root,
			     int load_cache_only)
{
	DEFINE_WAIT(wait);
	struct btrfs_fs_info *fs_info = cache->fs_info;
	struct btrfs_caching_control *caching_ctl;
	int ret = 0;

	caching_ctl = kzalloc(sizeof(*caching_ctl), GFP_NOFS);
	if (!caching_ctl)
		return -ENOMEM;

	INIT_LIST_HEAD(&caching_ctl->list);
	mutex_init(&caching_ctl->mutex);
	init_waitqueue_head(&caching_ctl->wait);
	caching_ctl->block_group = cache;
	caching_ctl->progress = cache->key.objectid;
	atomic_set(&caching_ctl->count, 1);
	caching_ctl->work.func = caching_thread;

	spin_lock(&cache->lock);
	/*
	 * This should be a rare occasion, but this could happen I think in the
	 * case where one thread starts to load the space cache info, and then
	 * some other thread starts a transaction commit which tries to do an
	 * allocation while the other thread is still loading the space cache
	 * info.  The previous loop should have kept us from choosing this block
	 * group, but if we've moved to the state where we will wait on caching
	 * block groups we need to first check if we're doing a fast load here,
	 * so we can wait for it to finish, otherwise we could end up allocating
	 * from a block group who's cache gets evicted for one reason or
	 * another.
	 */
	while (cache->cached == BTRFS_CACHE_FAST) {
		struct btrfs_caching_control *ctl;

		ctl = cache->caching_ctl;
		atomic_inc(&ctl->count);
		prepare_to_wait(&ctl->wait, &wait, TASK_UNINTERRUPTIBLE);
		spin_unlock(&cache->lock);

		schedule();

		finish_wait(&ctl->wait, &wait);
		put_caching_control(ctl);
		spin_lock(&cache->lock);
	}

	if (cache->cached != BTRFS_CACHE_NO) {
		spin_unlock(&cache->lock);
		kfree(caching_ctl);
		return 0;
	}
	WARN_ON(cache->caching_ctl);
	cache->caching_ctl = caching_ctl;
	cache->cached = BTRFS_CACHE_FAST;
	spin_unlock(&cache->lock);

	/*
	 * We can't do the read from on-disk cache during a commit since we need
	 * to have the normal tree locking.  Also if we are currently trying to
	 * allocate blocks for the tree root we can't do the fast caching since
	 * we likely hold important locks.
	 */
	if (trans && (!trans->transaction->in_commit) &&
	    (root && root != root->fs_info->tree_root) &&
	    btrfs_test_opt(root, SPACE_CACHE)) {
		ret = load_free_space_cache(fs_info, cache);

		spin_lock(&cache->lock);
		if (ret == 1) {
			cache->caching_ctl = NULL;
			cache->cached = BTRFS_CACHE_FINISHED;
			cache->last_byte_to_unpin = (u64)-1;
		} else {
			if (load_cache_only) {
				cache->caching_ctl = NULL;
				cache->cached = BTRFS_CACHE_NO;
			} else {
				cache->cached = BTRFS_CACHE_STARTED;
			}
		}
		spin_unlock(&cache->lock);
		wake_up(&caching_ctl->wait);
		if (ret == 1) {
			put_caching_control(caching_ctl);
			free_excluded_extents(fs_info->extent_root, cache);
			return 0;
		}
	} else {
		/*
		 * We are not going to do the fast caching, set cached to the
		 * appropriate value and wakeup any waiters.
		 */
		spin_lock(&cache->lock);
		if (load_cache_only) {
			cache->caching_ctl = NULL;
			cache->cached = BTRFS_CACHE_NO;
		} else {
			cache->cached = BTRFS_CACHE_STARTED;
		}
		spin_unlock(&cache->lock);
		wake_up(&caching_ctl->wait);
	}

	if (load_cache_only) {
		put_caching_control(caching_ctl);
		return 0;
	}

	down_write(&fs_info->extent_commit_sem);
	atomic_inc(&caching_ctl->count);
	list_add_tail(&caching_ctl->list, &fs_info->caching_block_groups);
	up_write(&fs_info->extent_commit_sem);

	btrfs_get_block_group(cache);

	btrfs_queue_worker(&fs_info->caching_workers, &caching_ctl->work);

	return ret;
}

/*
 * return the block group that starts at or after bytenr
 */
static struct btrfs_block_group_cache *
btrfs_lookup_first_block_group(struct btrfs_fs_info *info, u64 bytenr)
{
	struct btrfs_block_group_cache *cache;

	cache = block_group_cache_tree_search(info, bytenr, 0);

	return cache;
}

/*
 * return the block group that contains the given bytenr
 */
struct btrfs_block_group_cache *btrfs_lookup_block_group(
						 struct btrfs_fs_info *info,
						 u64 bytenr)
{
	struct btrfs_block_group_cache *cache;

	cache = block_group_cache_tree_search(info, bytenr, 1);

	return cache;
}

static struct btrfs_space_info *__find_space_info(struct btrfs_fs_info *info,
						  u64 flags)
{
	struct list_head *head = &info->space_info;
	struct btrfs_space_info *found;

	flags &= BTRFS_BLOCK_GROUP_TYPE_MASK;

	rcu_read_lock();
	list_for_each_entry_rcu(found, head, list) {
		if (found->flags & flags) {
			rcu_read_unlock();
			return found;
		}
	}
	rcu_read_unlock();
	return NULL;
}

/*
 * after adding space to the filesystem, we need to clear the full flags
 * on all the space infos.
 */
void btrfs_clear_space_info_full(struct btrfs_fs_info *info)
{
	struct list_head *head = &info->space_info;
	struct btrfs_space_info *found;

	rcu_read_lock();
	list_for_each_entry_rcu(found, head, list)
		found->full = 0;
	rcu_read_unlock();
}

static u64 div_factor(u64 num, int factor)
{
	if (factor == 10)
		return num;
	num *= factor;
	do_div(num, 10);
	return num;
}

static u64 div_factor_fine(u64 num, int factor)
{
	if (factor == 100)
		return num;
	num *= factor;
	do_div(num, 100);
	return num;
}

u64 btrfs_find_block_group(struct btrfs_root *root,
			   u64 search_start, u64 search_hint, int owner)
{
	struct btrfs_block_group_cache *cache;
	u64 used;
	u64 last = max(search_hint, search_start);
	u64 group_start = 0;
	int full_search = 0;
	int factor = 9;
	int wrapped = 0;
again:
	while (1) {
		cache = btrfs_lookup_first_block_group(root->fs_info, last);
		if (!cache)
			break;

		spin_lock(&cache->lock);
		last = cache->key.objectid + cache->key.offset;
		used = btrfs_block_group_used(&cache->item);

		if ((full_search || !cache->ro) &&
		    block_group_bits(cache, BTRFS_BLOCK_GROUP_METADATA)) {
			if (used + cache->pinned + cache->reserved <
			    div_factor(cache->key.offset, factor)) {
				group_start = cache->key.objectid;
				spin_unlock(&cache->lock);
				btrfs_put_block_group(cache);
				goto found;
			}
		}
		spin_unlock(&cache->lock);
		btrfs_put_block_group(cache);
		cond_resched();
	}
	if (!wrapped) {
		last = search_start;
		wrapped = 1;
		goto again;
	}
	if (!full_search && factor < 10) {
		last = search_start;
		full_search = 1;
		factor = 10;
		goto again;
	}
found:
	return group_start;
}

/* simple helper to search for an existing extent at a given offset */
int btrfs_lookup_extent(struct btrfs_root *root, u64 start, u64 len)
{
	int ret;
	struct btrfs_key key;
	struct btrfs_path *path;

	path = btrfs_alloc_path();
	if (!path)
		return -ENOMEM;

	key.objectid = start;
	key.offset = len;
	btrfs_set_key_type(&key, BTRFS_EXTENT_ITEM_KEY);
	ret = btrfs_search_slot(NULL, root->fs_info->extent_root, &key, path,
				0, 0);
	btrfs_free_path(path);
	return ret;
}

/*
 * helper function to lookup reference count and flags of extent.
 *
 * the head node for delayed ref is used to store the sum of all the
 * reference count modifications queued up in the rbtree. the head
 * node may also store the extent flags to set. This way you can check
 * to see what the reference count and extent flags would be if all of
 * the delayed refs are not processed.
 */
int btrfs_lookup_extent_info(struct btrfs_trans_handle *trans,
			     struct btrfs_root *root, u64 bytenr,
			     u64 num_bytes, u64 *refs, u64 *flags)
{
	struct btrfs_delayed_ref_head *head;
	struct btrfs_delayed_ref_root *delayed_refs;
	struct btrfs_path *path;
	struct btrfs_extent_item *ei;
	struct extent_buffer *leaf;
	struct btrfs_key key;
	u32 item_size;
	u64 num_refs;
	u64 extent_flags;
	int ret;

	path = btrfs_alloc_path();
	if (!path)
		return -ENOMEM;

	key.objectid = bytenr;
	key.type = BTRFS_EXTENT_ITEM_KEY;
	key.offset = num_bytes;
	if (!trans) {
		path->skip_locking = 1;
		path->search_commit_root = 1;
	}
again:
	ret = btrfs_search_slot(trans, root->fs_info->extent_root,
				&key, path, 0, 0);
	if (ret < 0)
		goto out_free;

	if (ret == 0) {
		leaf = path->nodes[0];
		item_size = btrfs_item_size_nr(leaf, path->slots[0]);
		if (item_size >= sizeof(*ei)) {
			ei = btrfs_item_ptr(leaf, path->slots[0],
					    struct btrfs_extent_item);
			num_refs = btrfs_extent_refs(leaf, ei);
			extent_flags = btrfs_extent_flags(leaf, ei);
		} else {
#ifdef BTRFS_COMPAT_EXTENT_TREE_V0
			struct btrfs_extent_item_v0 *ei0;
			BUG_ON(item_size != sizeof(*ei0));
			ei0 = btrfs_item_ptr(leaf, path->slots[0],
					     struct btrfs_extent_item_v0);
			num_refs = btrfs_extent_refs_v0(leaf, ei0);
			/* FIXME: this isn't correct for data */
			extent_flags = BTRFS_BLOCK_FLAG_FULL_BACKREF;
#else
			BUG();
#endif
		}
		BUG_ON(num_refs == 0);
	} else {
		num_refs = 0;
		extent_flags = 0;
		ret = 0;
	}

	if (!trans)
		goto out;

	delayed_refs = &trans->transaction->delayed_refs;
	spin_lock(&delayed_refs->lock);
	head = btrfs_find_delayed_ref_head(trans, bytenr);
	if (head) {
		if (!mutex_trylock(&head->mutex)) {
			atomic_inc(&head->node.refs);
			spin_unlock(&delayed_refs->lock);

			btrfs_release_path(path);

			/*
			 * Mutex was contended, block until it's released and try
			 * again
			 */
			mutex_lock(&head->mutex);
			mutex_unlock(&head->mutex);
			btrfs_put_delayed_ref(&head->node);
			goto again;
		}
		if (head->extent_op && head->extent_op->update_flags)
			extent_flags |= head->extent_op->flags_to_set;
		else
			BUG_ON(num_refs == 0);

		num_refs += head->node.ref_mod;
		mutex_unlock(&head->mutex);
	}
	spin_unlock(&delayed_refs->lock);
out:
	WARN_ON(num_refs == 0);
	if (refs)
		*refs = num_refs;
	if (flags)
		*flags = extent_flags;
out_free:
	btrfs_free_path(path);
	return ret;
}

/*
 * Back reference rules.  Back refs have three main goals:
 *
 * 1) differentiate between all holders of references to an extent so that
 *    when a reference is dropped we can make sure it was a valid reference
 *    before freeing the extent.
 *
 * 2) Provide enough information to quickly find the holders of an extent
 *    if we notice a given block is corrupted or bad.
 *
 * 3) Make it easy to migrate blocks for FS shrinking or storage pool
 *    maintenance.  This is actually the same as #2, but with a slightly
 *    different use case.
 *
 * There are two kinds of back refs. The implicit back refs is optimized
 * for pointers in non-shared tree blocks. For a given pointer in a block,
 * back refs of this kind provide information about the block's owner tree
 * and the pointer's key. These information allow us to find the block by
 * b-tree searching. The full back refs is for pointers in tree blocks not
 * referenced by their owner trees. The location of tree block is recorded
 * in the back refs. Actually the full back refs is generic, and can be
 * used in all cases the implicit back refs is used. The major shortcoming
 * of the full back refs is its overhead. Every time a tree block gets
 * COWed, we have to update back refs entry for all pointers in it.
 *
 * For a newly allocated tree block, we use implicit back refs for
 * pointers in it. This means most tree related operations only involve
 * implicit back refs. For a tree block created in old transaction, the
 * only way to drop a reference to it is COW it. So we can detect the
 * event that tree block loses its owner tree's reference and do the
 * back refs conversion.
 *
 * When a tree block is COW'd through a tree, there are four cases:
 *
 * The reference count of the block is one and the tree is the block's
 * owner tree. Nothing to do in this case.
 *
 * The reference count of the block is one and the tree is not the
 * block's owner tree. In this case, full back refs is used for pointers
 * in the block. Remove these full back refs, add implicit back refs for
 * every pointers in the new block.
 *
 * The reference count of the block is greater than one and the tree is
 * the block's owner tree. In this case, implicit back refs is used for
 * pointers in the block. Add full back refs for every pointers in the
 * block, increase lower level extents' reference counts. The original
 * implicit back refs are entailed to the new block.
 *
 * The reference count of the block is greater than one and the tree is
 * not the block's owner tree. Add implicit back refs for every pointer in
 * the new block, increase lower level extents' reference count.
 *
 * Back Reference Key composing:
 *
 * The key objectid corresponds to the first byte in the extent,
 * The key type is used to differentiate between types of back refs.
 * There are different meanings of the key offset for different types
 * of back refs.
 *
 * File extents can be referenced by:
 *
 * - multiple snapshots, subvolumes, or different generations in one subvol
 * - different files inside a single subvolume
 * - different offsets inside a file (bookend extents in file.c)
 *
 * The extent ref structure for the implicit back refs has fields for:
 *
 * - Objectid of the subvolume root
 * - objectid of the file holding the reference
 * - original offset in the file
 * - how many bookend extents
 *
 * The key offset for the implicit back refs is hash of the first
 * three fields.
 *
 * The extent ref structure for the full back refs has field for:
 *
 * - number of pointers in the tree leaf
 *
 * The key offset for the implicit back refs is the first byte of
 * the tree leaf
 *
 * When a file extent is allocated, The implicit back refs is used.
 * the fields are filled in:
 *
 *     (root_key.objectid, inode objectid, offset in file, 1)
 *
 * When a file extent is removed file truncation, we find the
 * corresponding implicit back refs and check the following fields:
 *
 *     (btrfs_header_owner(leaf), inode objectid, offset in file)
 *
 * Btree extents can be referenced by:
 *
 * - Different subvolumes
 *
 * Both the implicit back refs and the full back refs for tree blocks
 * only consist of key. The key offset for the implicit back refs is
 * objectid of block's owner tree. The key offset for the full back refs
 * is the first byte of parent block.
 *
 * When implicit back refs is used, information about the lowest key and
 * level of the tree block are required. These information are stored in
 * tree block info structure.
 */

#ifdef BTRFS_COMPAT_EXTENT_TREE_V0
static int convert_extent_item_v0(struct btrfs_trans_handle *trans,
				  struct btrfs_root *root,
				  struct btrfs_path *path,
				  u64 owner, u32 extra_size)
{
	struct btrfs_extent_item *item;
	struct btrfs_extent_item_v0 *ei0;
	struct btrfs_extent_ref_v0 *ref0;
	struct btrfs_tree_block_info *bi;
	struct extent_buffer *leaf;
	struct btrfs_key key;
	struct btrfs_key found_key;
	u32 new_size = sizeof(*item);
	u64 refs;
	int ret;

	leaf = path->nodes[0];
	BUG_ON(btrfs_item_size_nr(leaf, path->slots[0]) != sizeof(*ei0));

	btrfs_item_key_to_cpu(leaf, &key, path->slots[0]);
	ei0 = btrfs_item_ptr(leaf, path->slots[0],
			     struct btrfs_extent_item_v0);
	refs = btrfs_extent_refs_v0(leaf, ei0);

	if (owner == (u64)-1) {
		while (1) {
			if (path->slots[0] >= btrfs_header_nritems(leaf)) {
				ret = btrfs_next_leaf(root, path);
				if (ret < 0)
					return ret;
				BUG_ON(ret > 0); /* Corruption */
				leaf = path->nodes[0];
			}
			btrfs_item_key_to_cpu(leaf, &found_key,
					      path->slots[0]);
			BUG_ON(key.objectid != found_key.objectid);
			if (found_key.type != BTRFS_EXTENT_REF_V0_KEY) {
				path->slots[0]++;
				continue;
			}
			ref0 = btrfs_item_ptr(leaf, path->slots[0],
					      struct btrfs_extent_ref_v0);
			owner = btrfs_ref_objectid_v0(leaf, ref0);
			break;
		}
	}
	btrfs_release_path(path);

	if (owner < BTRFS_FIRST_FREE_OBJECTID)
		new_size += sizeof(*bi);

	new_size -= sizeof(*ei0);
	ret = btrfs_search_slot(trans, root, &key, path,
				new_size + extra_size, 1);
	if (ret < 0)
		return ret;
	BUG_ON(ret); /* Corruption */

	btrfs_extend_item(trans, root, path, new_size);

	leaf = path->nodes[0];
	item = btrfs_item_ptr(leaf, path->slots[0], struct btrfs_extent_item);
	btrfs_set_extent_refs(leaf, item, refs);
	/* FIXME: get real generation */
	btrfs_set_extent_generation(leaf, item, 0);
	if (owner < BTRFS_FIRST_FREE_OBJECTID) {
		btrfs_set_extent_flags(leaf, item,
				       BTRFS_EXTENT_FLAG_TREE_BLOCK |
				       BTRFS_BLOCK_FLAG_FULL_BACKREF);
		bi = (struct btrfs_tree_block_info *)(item + 1);
		/* FIXME: get first key of the block */
		memset_extent_buffer(leaf, 0, (unsigned long)bi, sizeof(*bi));
		btrfs_set_tree_block_level(leaf, bi, (int)owner);
	} else {
		btrfs_set_extent_flags(leaf, item, BTRFS_EXTENT_FLAG_DATA);
	}
	btrfs_mark_buffer_dirty(leaf);
	return 0;
}
#endif

static u64 hash_extent_data_ref(u64 root_objectid, u64 owner, u64 offset)
{
	u32 high_crc = ~(u32)0;
	u32 low_crc = ~(u32)0;
	__le64 lenum;

	lenum = cpu_to_le64(root_objectid);
	high_crc = crc32c(high_crc, &lenum, sizeof(lenum));
	lenum = cpu_to_le64(owner);
	low_crc = crc32c(low_crc, &lenum, sizeof(lenum));
	lenum = cpu_to_le64(offset);
	low_crc = crc32c(low_crc, &lenum, sizeof(lenum));

	return ((u64)high_crc << 31) ^ (u64)low_crc;
}

static u64 hash_extent_data_ref_item(struct extent_buffer *leaf,
				     struct btrfs_extent_data_ref *ref)
{
	return hash_extent_data_ref(btrfs_extent_data_ref_root(leaf, ref),
				    btrfs_extent_data_ref_objectid(leaf, ref),
				    btrfs_extent_data_ref_offset(leaf, ref));
}

static int match_extent_data_ref(struct extent_buffer *leaf,
				 struct btrfs_extent_data_ref *ref,
				 u64 root_objectid, u64 owner, u64 offset)
{
	if (btrfs_extent_data_ref_root(leaf, ref) != root_objectid ||
	    btrfs_extent_data_ref_objectid(leaf, ref) != owner ||
	    btrfs_extent_data_ref_offset(leaf, ref) != offset)
		return 0;
	return 1;
}

static noinline int lookup_extent_data_ref(struct btrfs_trans_handle *trans,
					   struct btrfs_root *root,
					   struct btrfs_path *path,
					   u64 bytenr, u64 parent,
					   u64 root_objectid,
					   u64 owner, u64 offset)
{
	struct btrfs_key key;
	struct btrfs_extent_data_ref *ref;
	struct extent_buffer *leaf;
	u32 nritems;
	int ret;
	int recow;
	int err = -ENOENT;

	key.objectid = bytenr;
	if (parent) {
		key.type = BTRFS_SHARED_DATA_REF_KEY;
		key.offset = parent;
	} else {
		key.type = BTRFS_EXTENT_DATA_REF_KEY;
		key.offset = hash_extent_data_ref(root_objectid,
						  owner, offset);
	}
again:
	recow = 0;
	ret = btrfs_search_slot(trans, root, &key, path, -1, 1);
	if (ret < 0) {
		err = ret;
		goto fail;
	}

	if (parent) {
		if (!ret)
			return 0;
#ifdef BTRFS_COMPAT_EXTENT_TREE_V0
		key.type = BTRFS_EXTENT_REF_V0_KEY;
		btrfs_release_path(path);
		ret = btrfs_search_slot(trans, root, &key, path, -1, 1);
		if (ret < 0) {
			err = ret;
			goto fail;
		}
		if (!ret)
			return 0;
#endif
		goto fail;
	}

	leaf = path->nodes[0];
	nritems = btrfs_header_nritems(leaf);
	while (1) {
		if (path->slots[0] >= nritems) {
			ret = btrfs_next_leaf(root, path);
			if (ret < 0)
				err = ret;
			if (ret)
				goto fail;

			leaf = path->nodes[0];
			nritems = btrfs_header_nritems(leaf);
			recow = 1;
		}

		btrfs_item_key_to_cpu(leaf, &key, path->slots[0]);
		if (key.objectid != bytenr ||
		    key.type != BTRFS_EXTENT_DATA_REF_KEY)
			goto fail;

		ref = btrfs_item_ptr(leaf, path->slots[0],
				     struct btrfs_extent_data_ref);

		if (match_extent_data_ref(leaf, ref, root_objectid,
					  owner, offset)) {
			if (recow) {
				btrfs_release_path(path);
				goto again;
			}
			err = 0;
			break;
		}
		path->slots[0]++;
	}
fail:
	return err;
}

static noinline int insert_extent_data_ref(struct btrfs_trans_handle *trans,
					   struct btrfs_root *root,
					   struct btrfs_path *path,
					   u64 bytenr, u64 parent,
					   u64 root_objectid, u64 owner,
					   u64 offset, int refs_to_add)
{
	struct btrfs_key key;
	struct extent_buffer *leaf;
	u32 size;
	u32 num_refs;
	int ret;

	key.objectid = bytenr;
	if (parent) {
		key.type = BTRFS_SHARED_DATA_REF_KEY;
		key.offset = parent;
		size = sizeof(struct btrfs_shared_data_ref);
	} else {
		key.type = BTRFS_EXTENT_DATA_REF_KEY;
		key.offset = hash_extent_data_ref(root_objectid,
						  owner, offset);
		size = sizeof(struct btrfs_extent_data_ref);
	}

	ret = btrfs_insert_empty_item(trans, root, path, &key, size);
	if (ret && ret != -EEXIST)
		goto fail;

	leaf = path->nodes[0];
	if (parent) {
		struct btrfs_shared_data_ref *ref;
		ref = btrfs_item_ptr(leaf, path->slots[0],
				     struct btrfs_shared_data_ref);
		if (ret == 0) {
			btrfs_set_shared_data_ref_count(leaf, ref, refs_to_add);
		} else {
			num_refs = btrfs_shared_data_ref_count(leaf, ref);
			num_refs += refs_to_add;
			btrfs_set_shared_data_ref_count(leaf, ref, num_refs);
		}
	} else {
		struct btrfs_extent_data_ref *ref;
		while (ret == -EEXIST) {
			ref = btrfs_item_ptr(leaf, path->slots[0],
					     struct btrfs_extent_data_ref);
			if (match_extent_data_ref(leaf, ref, root_objectid,
						  owner, offset))
				break;
			btrfs_release_path(path);
			key.offset++;
			ret = btrfs_insert_empty_item(trans, root, path, &key,
						      size);
			if (ret && ret != -EEXIST)
				goto fail;

			leaf = path->nodes[0];
		}
		ref = btrfs_item_ptr(leaf, path->slots[0],
				     struct btrfs_extent_data_ref);
		if (ret == 0) {
			btrfs_set_extent_data_ref_root(leaf, ref,
						       root_objectid);
			btrfs_set_extent_data_ref_objectid(leaf, ref, owner);
			btrfs_set_extent_data_ref_offset(leaf, ref, offset);
			btrfs_set_extent_data_ref_count(leaf, ref, refs_to_add);
		} else {
			num_refs = btrfs_extent_data_ref_count(leaf, ref);
			num_refs += refs_to_add;
			btrfs_set_extent_data_ref_count(leaf, ref, num_refs);
		}
	}
	btrfs_mark_buffer_dirty(leaf);
	ret = 0;
fail:
	btrfs_release_path(path);
	return ret;
}

static noinline int remove_extent_data_ref(struct btrfs_trans_handle *trans,
					   struct btrfs_root *root,
					   struct btrfs_path *path,
					   int refs_to_drop)
{
	struct btrfs_key key;
	struct btrfs_extent_data_ref *ref1 = NULL;
	struct btrfs_shared_data_ref *ref2 = NULL;
	struct extent_buffer *leaf;
	u32 num_refs = 0;
	int ret = 0;

	leaf = path->nodes[0];
	btrfs_item_key_to_cpu(leaf, &key, path->slots[0]);

	if (key.type == BTRFS_EXTENT_DATA_REF_KEY) {
		ref1 = btrfs_item_ptr(leaf, path->slots[0],
				      struct btrfs_extent_data_ref);
		num_refs = btrfs_extent_data_ref_count(leaf, ref1);
	} else if (key.type == BTRFS_SHARED_DATA_REF_KEY) {
		ref2 = btrfs_item_ptr(leaf, path->slots[0],
				      struct btrfs_shared_data_ref);
		num_refs = btrfs_shared_data_ref_count(leaf, ref2);
#ifdef BTRFS_COMPAT_EXTENT_TREE_V0
	} else if (key.type == BTRFS_EXTENT_REF_V0_KEY) {
		struct btrfs_extent_ref_v0 *ref0;
		ref0 = btrfs_item_ptr(leaf, path->slots[0],
				      struct btrfs_extent_ref_v0);
		num_refs = btrfs_ref_count_v0(leaf, ref0);
#endif
	} else {
		BUG();
	}

	BUG_ON(num_refs < refs_to_drop);
	num_refs -= refs_to_drop;

	if (num_refs == 0) {
		ret = btrfs_del_item(trans, root, path);
	} else {
		if (key.type == BTRFS_EXTENT_DATA_REF_KEY)
			btrfs_set_extent_data_ref_count(leaf, ref1, num_refs);
		else if (key.type == BTRFS_SHARED_DATA_REF_KEY)
			btrfs_set_shared_data_ref_count(leaf, ref2, num_refs);
#ifdef BTRFS_COMPAT_EXTENT_TREE_V0
		else {
			struct btrfs_extent_ref_v0 *ref0;
			ref0 = btrfs_item_ptr(leaf, path->slots[0],
					struct btrfs_extent_ref_v0);
			btrfs_set_ref_count_v0(leaf, ref0, num_refs);
		}
#endif
		btrfs_mark_buffer_dirty(leaf);
	}
	return ret;
}

static noinline u32 extent_data_ref_count(struct btrfs_root *root,
					  struct btrfs_path *path,
					  struct btrfs_extent_inline_ref *iref)
{
	struct btrfs_key key;
	struct extent_buffer *leaf;
	struct btrfs_extent_data_ref *ref1;
	struct btrfs_shared_data_ref *ref2;
	u32 num_refs = 0;

	leaf = path->nodes[0];
	btrfs_item_key_to_cpu(leaf, &key, path->slots[0]);
	if (iref) {
		if (btrfs_extent_inline_ref_type(leaf, iref) ==
		    BTRFS_EXTENT_DATA_REF_KEY) {
			ref1 = (struct btrfs_extent_data_ref *)(&iref->offset);
			num_refs = btrfs_extent_data_ref_count(leaf, ref1);
		} else {
			ref2 = (struct btrfs_shared_data_ref *)(iref + 1);
			num_refs = btrfs_shared_data_ref_count(leaf, ref2);
		}
	} else if (key.type == BTRFS_EXTENT_DATA_REF_KEY) {
		ref1 = btrfs_item_ptr(leaf, path->slots[0],
				      struct btrfs_extent_data_ref);
		num_refs = btrfs_extent_data_ref_count(leaf, ref1);
	} else if (key.type == BTRFS_SHARED_DATA_REF_KEY) {
		ref2 = btrfs_item_ptr(leaf, path->slots[0],
				      struct btrfs_shared_data_ref);
		num_refs = btrfs_shared_data_ref_count(leaf, ref2);
#ifdef BTRFS_COMPAT_EXTENT_TREE_V0
	} else if (key.type == BTRFS_EXTENT_REF_V0_KEY) {
		struct btrfs_extent_ref_v0 *ref0;
		ref0 = btrfs_item_ptr(leaf, path->slots[0],
				      struct btrfs_extent_ref_v0);
		num_refs = btrfs_ref_count_v0(leaf, ref0);
#endif
	} else {
		WARN_ON(1);
	}
	return num_refs;
}

static noinline int lookup_tree_block_ref(struct btrfs_trans_handle *trans,
					  struct btrfs_root *root,
					  struct btrfs_path *path,
					  u64 bytenr, u64 parent,
					  u64 root_objectid)
{
	struct btrfs_key key;
	int ret;

	key.objectid = bytenr;
	if (parent) {
		key.type = BTRFS_SHARED_BLOCK_REF_KEY;
		key.offset = parent;
	} else {
		key.type = BTRFS_TREE_BLOCK_REF_KEY;
		key.offset = root_objectid;
	}

	ret = btrfs_search_slot(trans, root, &key, path, -1, 1);
	if (ret > 0)
		ret = -ENOENT;
#ifdef BTRFS_COMPAT_EXTENT_TREE_V0
	if (ret == -ENOENT && parent) {
		btrfs_release_path(path);
		key.type = BTRFS_EXTENT_REF_V0_KEY;
		ret = btrfs_search_slot(trans, root, &key, path, -1, 1);
		if (ret > 0)
			ret = -ENOENT;
	}
#endif
	return ret;
}

static noinline int insert_tree_block_ref(struct btrfs_trans_handle *trans,
					  struct btrfs_root *root,
					  struct btrfs_path *path,
					  u64 bytenr, u64 parent,
					  u64 root_objectid)
{
	struct btrfs_key key;
	int ret;

	key.objectid = bytenr;
	if (parent) {
		key.type = BTRFS_SHARED_BLOCK_REF_KEY;
		key.offset = parent;
	} else {
		key.type = BTRFS_TREE_BLOCK_REF_KEY;
		key.offset = root_objectid;
	}

	ret = btrfs_insert_empty_item(trans, root, path, &key, 0);
	btrfs_release_path(path);
	return ret;
}

static inline int extent_ref_type(u64 parent, u64 owner)
{
	int type;
	if (owner < BTRFS_FIRST_FREE_OBJECTID) {
		if (parent > 0)
			type = BTRFS_SHARED_BLOCK_REF_KEY;
		else
			type = BTRFS_TREE_BLOCK_REF_KEY;
	} else {
		if (parent > 0)
			type = BTRFS_SHARED_DATA_REF_KEY;
		else
			type = BTRFS_EXTENT_DATA_REF_KEY;
	}
	return type;
}

static int find_next_key(struct btrfs_path *path, int level,
			 struct btrfs_key *key)

{
	for (; level < BTRFS_MAX_LEVEL; level++) {
		if (!path->nodes[level])
			break;
		if (path->slots[level] + 1 >=
		    btrfs_header_nritems(path->nodes[level]))
			continue;
		if (level == 0)
			btrfs_item_key_to_cpu(path->nodes[level], key,
					      path->slots[level] + 1);
		else
			btrfs_node_key_to_cpu(path->nodes[level], key,
					      path->slots[level] + 1);
		return 0;
	}
	return 1;
}

/*
 * look for inline back ref. if back ref is found, *ref_ret is set
 * to the address of inline back ref, and 0 is returned.
 *
 * if back ref isn't found, *ref_ret is set to the address where it
 * should be inserted, and -ENOENT is returned.
 *
 * if insert is true and there are too many inline back refs, the path
 * points to the extent item, and -EAGAIN is returned.
 *
 * NOTE: inline back refs are ordered in the same way that back ref
 *	 items in the tree are ordered.
 */
static noinline_for_stack
int lookup_inline_extent_backref(struct btrfs_trans_handle *trans,
				 struct btrfs_root *root,
				 struct btrfs_path *path,
				 struct btrfs_extent_inline_ref **ref_ret,
				 u64 bytenr, u64 num_bytes,
				 u64 parent, u64 root_objectid,
				 u64 owner, u64 offset, int insert)
{
	struct btrfs_key key;
	struct extent_buffer *leaf;
	struct btrfs_extent_item *ei;
	struct btrfs_extent_inline_ref *iref;
	u64 flags;
	u64 item_size;
	unsigned long ptr;
	unsigned long end;
	int extra_size;
	int type;
	int want;
	int ret;
	int err = 0;

	key.objectid = bytenr;
	key.type = BTRFS_EXTENT_ITEM_KEY;
	key.offset = num_bytes;

	want = extent_ref_type(parent, owner);
	if (insert) {
		extra_size = btrfs_extent_inline_ref_size(want);
		path->keep_locks = 1;
	} else
		extra_size = -1;
	ret = btrfs_search_slot(trans, root, &key, path, extra_size, 1);
	if (ret < 0) {
		err = ret;
		goto out;
	}
	if (ret && !insert) {
		err = -ENOENT;
		goto out;
	}
	BUG_ON(ret); /* Corruption */

	leaf = path->nodes[0];
	item_size = btrfs_item_size_nr(leaf, path->slots[0]);
#ifdef BTRFS_COMPAT_EXTENT_TREE_V0
	if (item_size < sizeof(*ei)) {
		if (!insert) {
			err = -ENOENT;
			goto out;
		}
		ret = convert_extent_item_v0(trans, root, path, owner,
					     extra_size);
		if (ret < 0) {
			err = ret;
			goto out;
		}
		leaf = path->nodes[0];
		item_size = btrfs_item_size_nr(leaf, path->slots[0]);
	}
#endif
	BUG_ON(item_size < sizeof(*ei));

	ei = btrfs_item_ptr(leaf, path->slots[0], struct btrfs_extent_item);
	flags = btrfs_extent_flags(leaf, ei);

	ptr = (unsigned long)(ei + 1);
	end = (unsigned long)ei + item_size;

	if (flags & BTRFS_EXTENT_FLAG_TREE_BLOCK) {
		ptr += sizeof(struct btrfs_tree_block_info);
		BUG_ON(ptr > end);
	} else {
		BUG_ON(!(flags & BTRFS_EXTENT_FLAG_DATA));
	}

	err = -ENOENT;
	while (1) {
		if (ptr >= end) {
			WARN_ON(ptr > end);
			break;
		}
		iref = (struct btrfs_extent_inline_ref *)ptr;
		type = btrfs_extent_inline_ref_type(leaf, iref);
		if (want < type)
			break;
		if (want > type) {
			ptr += btrfs_extent_inline_ref_size(type);
			continue;
		}

		if (type == BTRFS_EXTENT_DATA_REF_KEY) {
			struct btrfs_extent_data_ref *dref;
			dref = (struct btrfs_extent_data_ref *)(&iref->offset);
			if (match_extent_data_ref(leaf, dref, root_objectid,
						  owner, offset)) {
				err = 0;
				break;
			}
			if (hash_extent_data_ref_item(leaf, dref) <
			    hash_extent_data_ref(root_objectid, owner, offset))
				break;
		} else {
			u64 ref_offset;
			ref_offset = btrfs_extent_inline_ref_offset(leaf, iref);
			if (parent > 0) {
				if (parent == ref_offset) {
					err = 0;
					break;
				}
				if (ref_offset < parent)
					break;
			} else {
				if (root_objectid == ref_offset) {
					err = 0;
					break;
				}
				if (ref_offset < root_objectid)
					break;
			}
		}
		ptr += btrfs_extent_inline_ref_size(type);
	}
	if (err == -ENOENT && insert) {
		if (item_size + extra_size >=
		    BTRFS_MAX_EXTENT_ITEM_SIZE(root)) {
			err = -EAGAIN;
			goto out;
		}
		/*
		 * To add new inline back ref, we have to make sure
		 * there is no corresponding back ref item.
		 * For simplicity, we just do not add new inline back
		 * ref if there is any kind of item for this block
		 */
		if (find_next_key(path, 0, &key) == 0 &&
		    key.objectid == bytenr &&
		    key.type < BTRFS_BLOCK_GROUP_ITEM_KEY) {
			err = -EAGAIN;
			goto out;
		}
	}
	*ref_ret = (struct btrfs_extent_inline_ref *)ptr;
out:
	if (insert) {
		path->keep_locks = 0;
		btrfs_unlock_up_safe(path, 1);
	}
	return err;
}

/*
 * helper to add new inline back ref
 */
static noinline_for_stack
void setup_inline_extent_backref(struct btrfs_trans_handle *trans,
				 struct btrfs_root *root,
				 struct btrfs_path *path,
				 struct btrfs_extent_inline_ref *iref,
				 u64 parent, u64 root_objectid,
				 u64 owner, u64 offset, int refs_to_add,
				 struct btrfs_delayed_extent_op *extent_op)
{
	struct extent_buffer *leaf;
	struct btrfs_extent_item *ei;
	unsigned long ptr;
	unsigned long end;
	unsigned long item_offset;
	u64 refs;
	int size;
	int type;

	leaf = path->nodes[0];
	ei = btrfs_item_ptr(leaf, path->slots[0], struct btrfs_extent_item);
	item_offset = (unsigned long)iref - (unsigned long)ei;

	type = extent_ref_type(parent, owner);
	size = btrfs_extent_inline_ref_size(type);

	btrfs_extend_item(trans, root, path, size);

	ei = btrfs_item_ptr(leaf, path->slots[0], struct btrfs_extent_item);
	refs = btrfs_extent_refs(leaf, ei);
	refs += refs_to_add;
	btrfs_set_extent_refs(leaf, ei, refs);
	if (extent_op)
		__run_delayed_extent_op(extent_op, leaf, ei);

	ptr = (unsigned long)ei + item_offset;
	end = (unsigned long)ei + btrfs_item_size_nr(leaf, path->slots[0]);
	if (ptr < end - size)
		memmove_extent_buffer(leaf, ptr + size, ptr,
				      end - size - ptr);

	iref = (struct btrfs_extent_inline_ref *)ptr;
	btrfs_set_extent_inline_ref_type(leaf, iref, type);
	if (type == BTRFS_EXTENT_DATA_REF_KEY) {
		struct btrfs_extent_data_ref *dref;
		dref = (struct btrfs_extent_data_ref *)(&iref->offset);
		btrfs_set_extent_data_ref_root(leaf, dref, root_objectid);
		btrfs_set_extent_data_ref_objectid(leaf, dref, owner);
		btrfs_set_extent_data_ref_offset(leaf, dref, offset);
		btrfs_set_extent_data_ref_count(leaf, dref, refs_to_add);
	} else if (type == BTRFS_SHARED_DATA_REF_KEY) {
		struct btrfs_shared_data_ref *sref;
		sref = (struct btrfs_shared_data_ref *)(iref + 1);
		btrfs_set_shared_data_ref_count(leaf, sref, refs_to_add);
		btrfs_set_extent_inline_ref_offset(leaf, iref, parent);
	} else if (type == BTRFS_SHARED_BLOCK_REF_KEY) {
		btrfs_set_extent_inline_ref_offset(leaf, iref, parent);
	} else {
		btrfs_set_extent_inline_ref_offset(leaf, iref, root_objectid);
	}
	btrfs_mark_buffer_dirty(leaf);
}

static int lookup_extent_backref(struct btrfs_trans_handle *trans,
				 struct btrfs_root *root,
				 struct btrfs_path *path,
				 struct btrfs_extent_inline_ref **ref_ret,
				 u64 bytenr, u64 num_bytes, u64 parent,
				 u64 root_objectid, u64 owner, u64 offset)
{
	int ret;

	ret = lookup_inline_extent_backref(trans, root, path, ref_ret,
					   bytenr, num_bytes, parent,
					   root_objectid, owner, offset, 0);
	if (ret != -ENOENT)
		return ret;

	btrfs_release_path(path);
	*ref_ret = NULL;

	if (owner < BTRFS_FIRST_FREE_OBJECTID) {
		ret = lookup_tree_block_ref(trans, root, path, bytenr, parent,
					    root_objectid);
	} else {
		ret = lookup_extent_data_ref(trans, root, path, bytenr, parent,
					     root_objectid, owner, offset);
	}
	return ret;
}

/*
 * helper to update/remove inline back ref
 */
static noinline_for_stack
void update_inline_extent_backref(struct btrfs_trans_handle *trans,
				  struct btrfs_root *root,
				  struct btrfs_path *path,
				  struct btrfs_extent_inline_ref *iref,
				  int refs_to_mod,
				  struct btrfs_delayed_extent_op *extent_op)
{
	struct extent_buffer *leaf;
	struct btrfs_extent_item *ei;
	struct btrfs_extent_data_ref *dref = NULL;
	struct btrfs_shared_data_ref *sref = NULL;
	unsigned long ptr;
	unsigned long end;
	u32 item_size;
	int size;
	int type;
	u64 refs;

	leaf = path->nodes[0];
	ei = btrfs_item_ptr(leaf, path->slots[0], struct btrfs_extent_item);
	refs = btrfs_extent_refs(leaf, ei);
	WARN_ON(refs_to_mod < 0 && refs + refs_to_mod <= 0);
	refs += refs_to_mod;
	btrfs_set_extent_refs(leaf, ei, refs);
	if (extent_op)
		__run_delayed_extent_op(extent_op, leaf, ei);

	type = btrfs_extent_inline_ref_type(leaf, iref);

	if (type == BTRFS_EXTENT_DATA_REF_KEY) {
		dref = (struct btrfs_extent_data_ref *)(&iref->offset);
		refs = btrfs_extent_data_ref_count(leaf, dref);
	} else if (type == BTRFS_SHARED_DATA_REF_KEY) {
		sref = (struct btrfs_shared_data_ref *)(iref + 1);
		refs = btrfs_shared_data_ref_count(leaf, sref);
	} else {
		refs = 1;
		BUG_ON(refs_to_mod != -1);
	}

	BUG_ON(refs_to_mod < 0 && refs < -refs_to_mod);
	refs += refs_to_mod;

	if (refs > 0) {
		if (type == BTRFS_EXTENT_DATA_REF_KEY)
			btrfs_set_extent_data_ref_count(leaf, dref, refs);
		else
			btrfs_set_shared_data_ref_count(leaf, sref, refs);
	} else {
		size =  btrfs_extent_inline_ref_size(type);
		item_size = btrfs_item_size_nr(leaf, path->slots[0]);
		ptr = (unsigned long)iref;
		end = (unsigned long)ei + item_size;
		if (ptr + size < end)
			memmove_extent_buffer(leaf, ptr, ptr + size,
					      end - ptr - size);
		item_size -= size;
		btrfs_truncate_item(trans, root, path, item_size, 1);
	}
	btrfs_mark_buffer_dirty(leaf);
}

static noinline_for_stack
int insert_inline_extent_backref(struct btrfs_trans_handle *trans,
				 struct btrfs_root *root,
				 struct btrfs_path *path,
				 u64 bytenr, u64 num_bytes, u64 parent,
				 u64 root_objectid, u64 owner,
				 u64 offset, int refs_to_add,
				 struct btrfs_delayed_extent_op *extent_op)
{
	struct btrfs_extent_inline_ref *iref;
	int ret;

	ret = lookup_inline_extent_backref(trans, root, path, &iref,
					   bytenr, num_bytes, parent,
					   root_objectid, owner, offset, 1);
	if (ret == 0) {
		BUG_ON(owner < BTRFS_FIRST_FREE_OBJECTID);
		update_inline_extent_backref(trans, root, path, iref,
					     refs_to_add, extent_op);
	} else if (ret == -ENOENT) {
		setup_inline_extent_backref(trans, root, path, iref, parent,
					    root_objectid, owner, offset,
					    refs_to_add, extent_op);
		ret = 0;
	}
	return ret;
}

static int insert_extent_backref(struct btrfs_trans_handle *trans,
				 struct btrfs_root *root,
				 struct btrfs_path *path,
				 u64 bytenr, u64 parent, u64 root_objectid,
				 u64 owner, u64 offset, int refs_to_add)
{
	int ret;
	if (owner < BTRFS_FIRST_FREE_OBJECTID) {
		BUG_ON(refs_to_add != 1);
		ret = insert_tree_block_ref(trans, root, path, bytenr,
					    parent, root_objectid);
	} else {
		ret = insert_extent_data_ref(trans, root, path, bytenr,
					     parent, root_objectid,
					     owner, offset, refs_to_add);
	}
	return ret;
}

static int remove_extent_backref(struct btrfs_trans_handle *trans,
				 struct btrfs_root *root,
				 struct btrfs_path *path,
				 struct btrfs_extent_inline_ref *iref,
				 int refs_to_drop, int is_data)
{
	int ret = 0;

	BUG_ON(!is_data && refs_to_drop != 1);
	if (iref) {
		update_inline_extent_backref(trans, root, path, iref,
					     -refs_to_drop, NULL);
	} else if (is_data) {
		ret = remove_extent_data_ref(trans, root, path, refs_to_drop);
	} else {
		ret = btrfs_del_item(trans, root, path);
	}
	return ret;
}

static int btrfs_issue_discard(struct block_device *bdev,
				u64 start, u64 len)
{
	return blkdev_issue_discard(bdev, start >> 9, len >> 9, GFP_NOFS, 0);
}

static int btrfs_discard_extent(struct btrfs_root *root, u64 bytenr,
				u64 num_bytes, u64 *actual_bytes)
{
	int ret;
	u64 discarded_bytes = 0;
	struct btrfs_bio *bbio = NULL;


	/* Tell the block device(s) that the sectors can be discarded */
	ret = btrfs_map_block(&root->fs_info->mapping_tree, REQ_DISCARD,
			      bytenr, &num_bytes, &bbio, 0);
	/* Error condition is -ENOMEM */
	if (!ret) {
		struct btrfs_bio_stripe *stripe = bbio->stripes;
		int i;


		for (i = 0; i < bbio->num_stripes; i++, stripe++) {
			if (!stripe->dev->can_discard)
				continue;

			ret = btrfs_issue_discard(stripe->dev->bdev,
						  stripe->physical,
						  stripe->length);
			if (!ret)
				discarded_bytes += stripe->length;
			else if (ret != -EOPNOTSUPP)
				break; /* Logic errors or -ENOMEM, or -EIO but I don't know how that could happen JDM */

			/*
			 * Just in case we get back EOPNOTSUPP for some reason,
			 * just ignore the return value so we don't screw up
			 * people calling discard_extent.
			 */
			ret = 0;
		}
		kfree(bbio);
	}

	if (actual_bytes)
		*actual_bytes = discarded_bytes;


	return ret;
}

/* Can return -ENOMEM */
int btrfs_inc_extent_ref(struct btrfs_trans_handle *trans,
			 struct btrfs_root *root,
			 u64 bytenr, u64 num_bytes, u64 parent,
			 u64 root_objectid, u64 owner, u64 offset, int for_cow)
{
	int ret;
	struct btrfs_fs_info *fs_info = root->fs_info;

	BUG_ON(owner < BTRFS_FIRST_FREE_OBJECTID &&
	       root_objectid == BTRFS_TREE_LOG_OBJECTID);

	if (owner < BTRFS_FIRST_FREE_OBJECTID) {
		ret = btrfs_add_delayed_tree_ref(fs_info, trans, bytenr,
					num_bytes,
					parent, root_objectid, (int)owner,
					BTRFS_ADD_DELAYED_REF, NULL, for_cow);
	} else {
		ret = btrfs_add_delayed_data_ref(fs_info, trans, bytenr,
					num_bytes,
					parent, root_objectid, owner, offset,
					BTRFS_ADD_DELAYED_REF, NULL, for_cow);
	}
	return ret;
}

static int __btrfs_inc_extent_ref(struct btrfs_trans_handle *trans,
				  struct btrfs_root *root,
				  u64 bytenr, u64 num_bytes,
				  u64 parent, u64 root_objectid,
				  u64 owner, u64 offset, int refs_to_add,
				  struct btrfs_delayed_extent_op *extent_op)
{
	struct btrfs_path *path;
	struct extent_buffer *leaf;
	struct btrfs_extent_item *item;
	u64 refs;
	int ret;
	int err = 0;

	path = btrfs_alloc_path();
	if (!path)
		return -ENOMEM;

	path->reada = 1;
	path->leave_spinning = 1;
	/* this will setup the path even if it fails to insert the back ref */
	ret = insert_inline_extent_backref(trans, root->fs_info->extent_root,
					   path, bytenr, num_bytes, parent,
					   root_objectid, owner, offset,
					   refs_to_add, extent_op);
	if (ret == 0)
		goto out;

	if (ret != -EAGAIN) {
		err = ret;
		goto out;
	}

	leaf = path->nodes[0];
	item = btrfs_item_ptr(leaf, path->slots[0], struct btrfs_extent_item);
	refs = btrfs_extent_refs(leaf, item);
	btrfs_set_extent_refs(leaf, item, refs + refs_to_add);
	if (extent_op)
		__run_delayed_extent_op(extent_op, leaf, item);

	btrfs_mark_buffer_dirty(leaf);
	btrfs_release_path(path);

	path->reada = 1;
	path->leave_spinning = 1;

	/* now insert the actual backref */
	ret = insert_extent_backref(trans, root->fs_info->extent_root,
				    path, bytenr, parent, root_objectid,
				    owner, offset, refs_to_add);
	if (ret)
		btrfs_abort_transaction(trans, root, ret);
out:
	btrfs_free_path(path);
	return err;
}

static int run_delayed_data_ref(struct btrfs_trans_handle *trans,
				struct btrfs_root *root,
				struct btrfs_delayed_ref_node *node,
				struct btrfs_delayed_extent_op *extent_op,
				int insert_reserved)
{
	int ret = 0;
	struct btrfs_delayed_data_ref *ref;
	struct btrfs_key ins;
	u64 parent = 0;
	u64 ref_root = 0;
	u64 flags = 0;

	ins.objectid = node->bytenr;
	ins.offset = node->num_bytes;
	ins.type = BTRFS_EXTENT_ITEM_KEY;

	ref = btrfs_delayed_node_to_data_ref(node);
	if (node->type == BTRFS_SHARED_DATA_REF_KEY)
		parent = ref->parent;
	else
		ref_root = ref->root;

	if (node->action == BTRFS_ADD_DELAYED_REF && insert_reserved) {
		if (extent_op) {
			BUG_ON(extent_op->update_key);
			flags |= extent_op->flags_to_set;
		}
		ret = alloc_reserved_file_extent(trans, root,
						 parent, ref_root, flags,
						 ref->objectid, ref->offset,
						 &ins, node->ref_mod);
	} else if (node->action == BTRFS_ADD_DELAYED_REF) {
		ret = __btrfs_inc_extent_ref(trans, root, node->bytenr,
					     node->num_bytes, parent,
					     ref_root, ref->objectid,
					     ref->offset, node->ref_mod,
					     extent_op);
	} else if (node->action == BTRFS_DROP_DELAYED_REF) {
		ret = __btrfs_free_extent(trans, root, node->bytenr,
					  node->num_bytes, parent,
					  ref_root, ref->objectid,
					  ref->offset, node->ref_mod,
					  extent_op);
	} else {
		BUG();
	}
	return ret;
}

static void __run_delayed_extent_op(struct btrfs_delayed_extent_op *extent_op,
				    struct extent_buffer *leaf,
				    struct btrfs_extent_item *ei)
{
	u64 flags = btrfs_extent_flags(leaf, ei);
	if (extent_op->update_flags) {
		flags |= extent_op->flags_to_set;
		btrfs_set_extent_flags(leaf, ei, flags);
	}

	if (extent_op->update_key) {
		struct btrfs_tree_block_info *bi;
		BUG_ON(!(flags & BTRFS_EXTENT_FLAG_TREE_BLOCK));
		bi = (struct btrfs_tree_block_info *)(ei + 1);
		btrfs_set_tree_block_key(leaf, bi, &extent_op->key);
	}
}

static int run_delayed_extent_op(struct btrfs_trans_handle *trans,
				 struct btrfs_root *root,
				 struct btrfs_delayed_ref_node *node,
				 struct btrfs_delayed_extent_op *extent_op)
{
	struct btrfs_key key;
	struct btrfs_path *path;
	struct btrfs_extent_item *ei;
	struct extent_buffer *leaf;
	u32 item_size;
	int ret;
	int err = 0;

	if (trans->aborted)
		return 0;

	path = btrfs_alloc_path();
	if (!path)
		return -ENOMEM;

	key.objectid = node->bytenr;
	key.type = BTRFS_EXTENT_ITEM_KEY;
	key.offset = node->num_bytes;

	path->reada = 1;
	path->leave_spinning = 1;
	ret = btrfs_search_slot(trans, root->fs_info->extent_root, &key,
				path, 0, 1);
	if (ret < 0) {
		err = ret;
		goto out;
	}
	if (ret > 0) {
		err = -EIO;
		goto out;
	}

	leaf = path->nodes[0];
	item_size = btrfs_item_size_nr(leaf, path->slots[0]);
#ifdef BTRFS_COMPAT_EXTENT_TREE_V0
	if (item_size < sizeof(*ei)) {
		ret = convert_extent_item_v0(trans, root->fs_info->extent_root,
					     path, (u64)-1, 0);
		if (ret < 0) {
			err = ret;
			goto out;
		}
		leaf = path->nodes[0];
		item_size = btrfs_item_size_nr(leaf, path->slots[0]);
	}
#endif
	BUG_ON(item_size < sizeof(*ei));
	ei = btrfs_item_ptr(leaf, path->slots[0], struct btrfs_extent_item);
	__run_delayed_extent_op(extent_op, leaf, ei);

	btrfs_mark_buffer_dirty(leaf);
out:
	btrfs_free_path(path);
	return err;
}

static int run_delayed_tree_ref(struct btrfs_trans_handle *trans,
				struct btrfs_root *root,
				struct btrfs_delayed_ref_node *node,
				struct btrfs_delayed_extent_op *extent_op,
				int insert_reserved)
{
	int ret = 0;
	struct btrfs_delayed_tree_ref *ref;
	struct btrfs_key ins;
	u64 parent = 0;
	u64 ref_root = 0;

	ins.objectid = node->bytenr;
	ins.offset = node->num_bytes;
	ins.type = BTRFS_EXTENT_ITEM_KEY;

	ref = btrfs_delayed_node_to_tree_ref(node);
	if (node->type == BTRFS_SHARED_BLOCK_REF_KEY)
		parent = ref->parent;
	else
		ref_root = ref->root;

	BUG_ON(node->ref_mod != 1);
	if (node->action == BTRFS_ADD_DELAYED_REF && insert_reserved) {
		BUG_ON(!extent_op || !extent_op->update_flags ||
		       !extent_op->update_key);
		ret = alloc_reserved_tree_block(trans, root,
						parent, ref_root,
						extent_op->flags_to_set,
						&extent_op->key,
						ref->level, &ins);
	} else if (node->action == BTRFS_ADD_DELAYED_REF) {
		ret = __btrfs_inc_extent_ref(trans, root, node->bytenr,
					     node->num_bytes, parent, ref_root,
					     ref->level, 0, 1, extent_op);
	} else if (node->action == BTRFS_DROP_DELAYED_REF) {
		ret = __btrfs_free_extent(trans, root, node->bytenr,
					  node->num_bytes, parent, ref_root,
					  ref->level, 0, 1, extent_op);
	} else {
		BUG();
	}
	return ret;
}

/* helper function to actually process a single delayed ref entry */
static int run_one_delayed_ref(struct btrfs_trans_handle *trans,
			       struct btrfs_root *root,
			       struct btrfs_delayed_ref_node *node,
			       struct btrfs_delayed_extent_op *extent_op,
			       int insert_reserved)
{
	int ret = 0;

	if (trans->aborted)
		return 0;

	if (btrfs_delayed_ref_is_head(node)) {
		struct btrfs_delayed_ref_head *head;
		/*
		 * we've hit the end of the chain and we were supposed
		 * to insert this extent into the tree.  But, it got
		 * deleted before we ever needed to insert it, so all
		 * we have to do is clean up the accounting
		 */
		BUG_ON(extent_op);
		head = btrfs_delayed_node_to_head(node);
		if (insert_reserved) {
			btrfs_pin_extent(root, node->bytenr,
					 node->num_bytes, 1);
			if (head->is_data) {
				ret = btrfs_del_csums(trans, root,
						      node->bytenr,
						      node->num_bytes);
			}
		}
		mutex_unlock(&head->mutex);
		return ret;
	}

	if (node->type == BTRFS_TREE_BLOCK_REF_KEY ||
	    node->type == BTRFS_SHARED_BLOCK_REF_KEY)
		ret = run_delayed_tree_ref(trans, root, node, extent_op,
					   insert_reserved);
	else if (node->type == BTRFS_EXTENT_DATA_REF_KEY ||
		 node->type == BTRFS_SHARED_DATA_REF_KEY)
		ret = run_delayed_data_ref(trans, root, node, extent_op,
					   insert_reserved);
	else
		BUG();
	return ret;
}

static noinline struct btrfs_delayed_ref_node *
select_delayed_ref(struct btrfs_delayed_ref_head *head)
{
	struct rb_node *node;
	struct btrfs_delayed_ref_node *ref;
	int action = BTRFS_ADD_DELAYED_REF;
again:
	/*
	 * select delayed ref of type BTRFS_ADD_DELAYED_REF first.
	 * this prevents ref count from going down to zero when
	 * there still are pending delayed ref.
	 */
	node = rb_prev(&head->node.rb_node);
	while (1) {
		if (!node)
			break;
		ref = rb_entry(node, struct btrfs_delayed_ref_node,
				rb_node);
		if (ref->bytenr != head->node.bytenr)
			break;
		if (ref->action == action)
			return ref;
		node = rb_prev(node);
	}
	if (action == BTRFS_ADD_DELAYED_REF) {
		action = BTRFS_DROP_DELAYED_REF;
		goto again;
	}
	return NULL;
}

/*
 * Returns 0 on success or if called with an already aborted transaction.
 * Returns -ENOMEM or -EIO on failure and will abort the transaction.
 */
static noinline int run_clustered_refs(struct btrfs_trans_handle *trans,
				       struct btrfs_root *root,
				       struct list_head *cluster)
{
	struct btrfs_delayed_ref_root *delayed_refs;
	struct btrfs_delayed_ref_node *ref;
	struct btrfs_delayed_ref_head *locked_ref = NULL;
	struct btrfs_delayed_extent_op *extent_op;
	int ret;
	int count = 0;
	int must_insert_reserved = 0;

	delayed_refs = &trans->transaction->delayed_refs;
	while (1) {
		if (!locked_ref) {
			/* pick a new head ref from the cluster list */
			if (list_empty(cluster))
				break;

			locked_ref = list_entry(cluster->next,
				     struct btrfs_delayed_ref_head, cluster);

			/* grab the lock that says we are going to process
			 * all the refs for this head */
			ret = btrfs_delayed_ref_lock(trans, locked_ref);

			/*
			 * we may have dropped the spin lock to get the head
			 * mutex lock, and that might have given someone else
			 * time to free the head.  If that's true, it has been
			 * removed from our list and we can move on.
			 */
			if (ret == -EAGAIN) {
				locked_ref = NULL;
				count++;
				continue;
			}
		}

		/*
		 * locked_ref is the head node, so we have to go one
		 * node back for any delayed ref updates
		 */
		ref = select_delayed_ref(locked_ref);

		if (ref && ref->seq &&
		    btrfs_check_delayed_seq(delayed_refs, ref->seq)) {
			/*
			 * there are still refs with lower seq numbers in the
			 * process of being added. Don't run this ref yet.
			 */
			list_del_init(&locked_ref->cluster);
			mutex_unlock(&locked_ref->mutex);
			locked_ref = NULL;
			delayed_refs->num_heads_ready++;
			spin_unlock(&delayed_refs->lock);
			cond_resched();
			spin_lock(&delayed_refs->lock);
			continue;
		}

		/*
		 * record the must insert reserved flag before we
		 * drop the spin lock.
		 */
		must_insert_reserved = locked_ref->must_insert_reserved;
		locked_ref->must_insert_reserved = 0;

		extent_op = locked_ref->extent_op;
		locked_ref->extent_op = NULL;

		if (!ref) {
			/* All delayed refs have been processed, Go ahead
			 * and send the head node to run_one_delayed_ref,
			 * so that any accounting fixes can happen
			 */
			ref = &locked_ref->node;

			if (extent_op && must_insert_reserved) {
				kfree(extent_op);
				extent_op = NULL;
			}

			if (extent_op) {
				spin_unlock(&delayed_refs->lock);

				ret = run_delayed_extent_op(trans, root,
							    ref, extent_op);
				kfree(extent_op);

				if (ret) {
					printk(KERN_DEBUG "btrfs: run_delayed_extent_op returned %d\n", ret);
					return ret;
				}

				goto next;
			}

			list_del_init(&locked_ref->cluster);
			locked_ref = NULL;
		}

		ref->in_tree = 0;
		rb_erase(&ref->rb_node, &delayed_refs->root);
		delayed_refs->num_entries--;
		/*
		 * we modified num_entries, but as we're currently running
		 * delayed refs, skip
		 *     wake_up(&delayed_refs->seq_wait);
		 * here.
		 */
		spin_unlock(&delayed_refs->lock);

		ret = run_one_delayed_ref(trans, root, ref, extent_op,
					  must_insert_reserved);

		btrfs_put_delayed_ref(ref);
		kfree(extent_op);
		count++;

		if (ret) {
			printk(KERN_DEBUG "btrfs: run_one_delayed_ref returned %d\n", ret);
			return ret;
		}

next:
		do_chunk_alloc(trans, root->fs_info->extent_root,
			       2 * 1024 * 1024,
			       btrfs_get_alloc_profile(root, 0),
			       CHUNK_ALLOC_NO_FORCE);
		cond_resched();
		spin_lock(&delayed_refs->lock);
	}
	return count;
}


static void wait_for_more_refs(struct btrfs_delayed_ref_root *delayed_refs,
			unsigned long num_refs)
{
	struct list_head *first_seq = delayed_refs->seq_head.next;

	spin_unlock(&delayed_refs->lock);
	pr_debug("waiting for more refs (num %ld, first %p)\n",
		 num_refs, first_seq);
	wait_event(delayed_refs->seq_wait,
		   num_refs != delayed_refs->num_entries ||
		   delayed_refs->seq_head.next != first_seq);
	pr_debug("done waiting for more refs (num %ld, first %p)\n",
		 delayed_refs->num_entries, delayed_refs->seq_head.next);
	spin_lock(&delayed_refs->lock);
}

/*
 * this starts processing the delayed reference count updates and
 * extent insertions we have queued up so far.  count can be
 * 0, which means to process everything in the tree at the start
 * of the run (but not newly added entries), or it can be some target
 * number you'd like to process.
 *
 * Returns 0 on success or if called with an aborted transaction
 * Returns <0 on error and aborts the transaction
 */
int btrfs_run_delayed_refs(struct btrfs_trans_handle *trans,
			   struct btrfs_root *root, unsigned long count)
{
	struct rb_node *node;
	struct btrfs_delayed_ref_root *delayed_refs;
	struct btrfs_delayed_ref_node *ref;
	struct list_head cluster;
	int ret;
	u64 delayed_start;
	int run_all = count == (unsigned long)-1;
	int run_most = 0;
	unsigned long num_refs = 0;
	int consider_waiting;

	/* We'll clean this up in btrfs_cleanup_transaction */
	if (trans->aborted)
		return 0;

	if (root == root->fs_info->extent_root)
		root = root->fs_info->tree_root;

	do_chunk_alloc(trans, root->fs_info->extent_root,
		       2 * 1024 * 1024, btrfs_get_alloc_profile(root, 0),
		       CHUNK_ALLOC_NO_FORCE);

	delayed_refs = &trans->transaction->delayed_refs;
	INIT_LIST_HEAD(&cluster);
again:
	consider_waiting = 0;
	spin_lock(&delayed_refs->lock);
	if (count == 0) {
		count = delayed_refs->num_entries * 2;
		run_most = 1;
	}
	while (1) {
		if (!(run_all || run_most) &&
		    delayed_refs->num_heads_ready < 64)
			break;

		/*
		 * go find something we can process in the rbtree.  We start at
		 * the beginning of the tree, and then build a cluster
		 * of refs to process starting at the first one we are able to
		 * lock
		 */
		delayed_start = delayed_refs->run_delayed_start;
		ret = btrfs_find_ref_cluster(trans, &cluster,
					     delayed_refs->run_delayed_start);
		if (ret)
			break;

		if (delayed_start >= delayed_refs->run_delayed_start) {
			if (consider_waiting == 0) {
				/*
				 * btrfs_find_ref_cluster looped. let's do one
				 * more cycle. if we don't run any delayed ref
				 * during that cycle (because we can't because
				 * all of them are blocked) and if the number of
				 * refs doesn't change, we avoid busy waiting.
				 */
				consider_waiting = 1;
				num_refs = delayed_refs->num_entries;
			} else {
				wait_for_more_refs(delayed_refs, num_refs);
				/*
				 * after waiting, things have changed. we
				 * dropped the lock and someone else might have
				 * run some refs, built new clusters and so on.
				 * therefore, we restart staleness detection.
				 */
				consider_waiting = 0;
			}
		}

		ret = run_clustered_refs(trans, root, &cluster);
		if (ret < 0) {
			spin_unlock(&delayed_refs->lock);
			btrfs_abort_transaction(trans, root, ret);
			return ret;
		}

		count -= min_t(unsigned long, ret, count);

		if (count == 0)
			break;

		if (ret || delayed_refs->run_delayed_start == 0) {
			/* refs were run, let's reset staleness detection */
			consider_waiting = 0;
		}
	}

	if (run_all) {
		node = rb_first(&delayed_refs->root);
		if (!node)
			goto out;
		count = (unsigned long)-1;

		while (node) {
			ref = rb_entry(node, struct btrfs_delayed_ref_node,
				       rb_node);
			if (btrfs_delayed_ref_is_head(ref)) {
				struct btrfs_delayed_ref_head *head;

				head = btrfs_delayed_node_to_head(ref);
				atomic_inc(&ref->refs);

				spin_unlock(&delayed_refs->lock);
				/*
				 * Mutex was contended, block until it's
				 * released and try again
				 */
				mutex_lock(&head->mutex);
				mutex_unlock(&head->mutex);

				btrfs_put_delayed_ref(ref);
				cond_resched();
				goto again;
			}
			node = rb_next(node);
		}
		spin_unlock(&delayed_refs->lock);
		schedule_timeout(1);
		goto again;
	}
out:
	spin_unlock(&delayed_refs->lock);
	return 0;
}

int btrfs_set_disk_extent_flags(struct btrfs_trans_handle *trans,
				struct btrfs_root *root,
				u64 bytenr, u64 num_bytes, u64 flags,
				int is_data)
{
	struct btrfs_delayed_extent_op *extent_op;
	int ret;

	extent_op = kmalloc(sizeof(*extent_op), GFP_NOFS);
	if (!extent_op)
		return -ENOMEM;

	extent_op->flags_to_set = flags;
	extent_op->update_flags = 1;
	extent_op->update_key = 0;
	extent_op->is_data = is_data ? 1 : 0;

	ret = btrfs_add_delayed_extent_op(root->fs_info, trans, bytenr,
					  num_bytes, extent_op);
	if (ret)
		kfree(extent_op);
	return ret;
}

static noinline int check_delayed_ref(struct btrfs_trans_handle *trans,
				      struct btrfs_root *root,
				      struct btrfs_path *path,
				      u64 objectid, u64 offset, u64 bytenr)
{
	struct btrfs_delayed_ref_head *head;
	struct btrfs_delayed_ref_node *ref;
	struct btrfs_delayed_data_ref *data_ref;
	struct btrfs_delayed_ref_root *delayed_refs;
	struct rb_node *node;
	int ret = 0;

	ret = -ENOENT;
	delayed_refs = &trans->transaction->delayed_refs;
	spin_lock(&delayed_refs->lock);
	head = btrfs_find_delayed_ref_head(trans, bytenr);
	if (!head)
		goto out;

	if (!mutex_trylock(&head->mutex)) {
		atomic_inc(&head->node.refs);
		spin_unlock(&delayed_refs->lock);

		btrfs_release_path(path);

		/*
		 * Mutex was contended, block until it's released and let
		 * caller try again
		 */
		mutex_lock(&head->mutex);
		mutex_unlock(&head->mutex);
		btrfs_put_delayed_ref(&head->node);
		return -EAGAIN;
	}

	node = rb_prev(&head->node.rb_node);
	if (!node)
		goto out_unlock;

	ref = rb_entry(node, struct btrfs_delayed_ref_node, rb_node);

	if (ref->bytenr != bytenr)
		goto out_unlock;

	ret = 1;
	if (ref->type != BTRFS_EXTENT_DATA_REF_KEY)
		goto out_unlock;

	data_ref = btrfs_delayed_node_to_data_ref(ref);

	node = rb_prev(node);
	if (node) {
		ref = rb_entry(node, struct btrfs_delayed_ref_node, rb_node);
		if (ref->bytenr == bytenr)
			goto out_unlock;
	}

	if (data_ref->root != root->root_key.objectid ||
	    data_ref->objectid != objectid || data_ref->offset != offset)
		goto out_unlock;

	ret = 0;
out_unlock:
	mutex_unlock(&head->mutex);
out:
	spin_unlock(&delayed_refs->lock);
	return ret;
}

static noinline int check_committed_ref(struct btrfs_trans_handle *trans,
					struct btrfs_root *root,
					struct btrfs_path *path,
					u64 objectid, u64 offset, u64 bytenr)
{
	struct btrfs_root *extent_root = root->fs_info->extent_root;
	struct extent_buffer *leaf;
	struct btrfs_extent_data_ref *ref;
	struct btrfs_extent_inline_ref *iref;
	struct btrfs_extent_item *ei;
	struct btrfs_key key;
	u32 item_size;
	int ret;

	key.objectid = bytenr;
	key.offset = (u64)-1;
	key.type = BTRFS_EXTENT_ITEM_KEY;

	ret = btrfs_search_slot(NULL, extent_root, &key, path, 0, 0);
	if (ret < 0)
		goto out;
	BUG_ON(ret == 0); /* Corruption */

	ret = -ENOENT;
	if (path->slots[0] == 0)
		goto out;

	path->slots[0]--;
	leaf = path->nodes[0];
	btrfs_item_key_to_cpu(leaf, &key, path->slots[0]);

	if (key.objectid != bytenr || key.type != BTRFS_EXTENT_ITEM_KEY)
		goto out;

	ret = 1;
	item_size = btrfs_item_size_nr(leaf, path->slots[0]);
#ifdef BTRFS_COMPAT_EXTENT_TREE_V0
	if (item_size < sizeof(*ei)) {
		WARN_ON(item_size != sizeof(struct btrfs_extent_item_v0));
		goto out;
	}
#endif
	ei = btrfs_item_ptr(leaf, path->slots[0], struct btrfs_extent_item);

	if (item_size != sizeof(*ei) +
	    btrfs_extent_inline_ref_size(BTRFS_EXTENT_DATA_REF_KEY))
		goto out;

	if (btrfs_extent_generation(leaf, ei) <=
	    btrfs_root_last_snapshot(&root->root_item))
		goto out;

	iref = (struct btrfs_extent_inline_ref *)(ei + 1);
	if (btrfs_extent_inline_ref_type(leaf, iref) !=
	    BTRFS_EXTENT_DATA_REF_KEY)
		goto out;

	ref = (struct btrfs_extent_data_ref *)(&iref->offset);
	if (btrfs_extent_refs(leaf, ei) !=
	    btrfs_extent_data_ref_count(leaf, ref) ||
	    btrfs_extent_data_ref_root(leaf, ref) !=
	    root->root_key.objectid ||
	    btrfs_extent_data_ref_objectid(leaf, ref) != objectid ||
	    btrfs_extent_data_ref_offset(leaf, ref) != offset)
		goto out;

	ret = 0;
out:
	return ret;
}

int btrfs_cross_ref_exist(struct btrfs_trans_handle *trans,
			  struct btrfs_root *root,
			  u64 objectid, u64 offset, u64 bytenr)
{
	struct btrfs_path *path;
	int ret;
	int ret2;

	path = btrfs_alloc_path();
	if (!path)
		return -ENOENT;

	do {
		ret = check_committed_ref(trans, root, path, objectid,
					  offset, bytenr);
		if (ret && ret != -ENOENT)
			goto out;

		ret2 = check_delayed_ref(trans, root, path, objectid,
					 offset, bytenr);
	} while (ret2 == -EAGAIN);

	if (ret2 && ret2 != -ENOENT) {
		ret = ret2;
		goto out;
	}

	if (ret != -ENOENT || ret2 != -ENOENT)
		ret = 0;
out:
	btrfs_free_path(path);
	if (root->root_key.objectid == BTRFS_DATA_RELOC_TREE_OBJECTID)
		WARN_ON(ret > 0);
	return ret;
}

static int __btrfs_mod_ref(struct btrfs_trans_handle *trans,
			   struct btrfs_root *root,
			   struct extent_buffer *buf,
			   int full_backref, int inc, int for_cow)
{
	u64 bytenr;
	u64 num_bytes;
	u64 parent;
	u64 ref_root;
	u32 nritems;
	struct btrfs_key key;
	struct btrfs_file_extent_item *fi;
	int i;
	int level;
	int ret = 0;
	int (*process_func)(struct btrfs_trans_handle *, struct btrfs_root *,
			    u64, u64, u64, u64, u64, u64, int);

	ref_root = btrfs_header_owner(buf);
	nritems = btrfs_header_nritems(buf);
	level = btrfs_header_level(buf);

	if (!root->ref_cows && level == 0)
		return 0;

	if (inc)
		process_func = btrfs_inc_extent_ref;
	else
		process_func = btrfs_free_extent;

	if (full_backref)
		parent = buf->start;
	else
		parent = 0;

	for (i = 0; i < nritems; i++) {
		if (level == 0) {
			btrfs_item_key_to_cpu(buf, &key, i);
			if (btrfs_key_type(&key) != BTRFS_EXTENT_DATA_KEY)
				continue;
			fi = btrfs_item_ptr(buf, i,
					    struct btrfs_file_extent_item);
			if (btrfs_file_extent_type(buf, fi) ==
			    BTRFS_FILE_EXTENT_INLINE)
				continue;
			bytenr = btrfs_file_extent_disk_bytenr(buf, fi);
			if (bytenr == 0)
				continue;

			num_bytes = btrfs_file_extent_disk_num_bytes(buf, fi);
			key.offset -= btrfs_file_extent_offset(buf, fi);
			ret = process_func(trans, root, bytenr, num_bytes,
					   parent, ref_root, key.objectid,
					   key.offset, for_cow);
			if (ret)
				goto fail;
		} else {
			bytenr = btrfs_node_blockptr(buf, i);
			num_bytes = btrfs_level_size(root, level - 1);
			ret = process_func(trans, root, bytenr, num_bytes,
					   parent, ref_root, level - 1, 0,
					   for_cow);
			if (ret)
				goto fail;
		}
	}
	return 0;
fail:
	return ret;
}

int btrfs_inc_ref(struct btrfs_trans_handle *trans, struct btrfs_root *root,
		  struct extent_buffer *buf, int full_backref, int for_cow)
{
	return __btrfs_mod_ref(trans, root, buf, full_backref, 1, for_cow);
}

int btrfs_dec_ref(struct btrfs_trans_handle *trans, struct btrfs_root *root,
		  struct extent_buffer *buf, int full_backref, int for_cow)
{
	return __btrfs_mod_ref(trans, root, buf, full_backref, 0, for_cow);
}

static int write_one_cache_group(struct btrfs_trans_handle *trans,
				 struct btrfs_root *root,
				 struct btrfs_path *path,
				 struct btrfs_block_group_cache *cache)
{
	int ret;
	struct btrfs_root *extent_root = root->fs_info->extent_root;
	unsigned long bi;
	struct extent_buffer *leaf;

	ret = btrfs_search_slot(trans, extent_root, &cache->key, path, 0, 1);
	if (ret < 0)
		goto fail;
	BUG_ON(ret); /* Corruption */

	leaf = path->nodes[0];
	bi = btrfs_item_ptr_offset(leaf, path->slots[0]);
	write_extent_buffer(leaf, &cache->item, bi, sizeof(cache->item));
	btrfs_mark_buffer_dirty(leaf);
	btrfs_release_path(path);
fail:
	if (ret) {
		btrfs_abort_transaction(trans, root, ret);
		return ret;
	}
	return 0;

}

static struct btrfs_block_group_cache *
next_block_group(struct btrfs_root *root,
		 struct btrfs_block_group_cache *cache)
{
	struct rb_node *node;
	spin_lock(&root->fs_info->block_group_cache_lock);
	node = rb_next(&cache->cache_node);
	btrfs_put_block_group(cache);
	if (node) {
		cache = rb_entry(node, struct btrfs_block_group_cache,
				 cache_node);
		btrfs_get_block_group(cache);
	} else
		cache = NULL;
	spin_unlock(&root->fs_info->block_group_cache_lock);
	return cache;
}

static int cache_save_setup(struct btrfs_block_group_cache *block_group,
			    struct btrfs_trans_handle *trans,
			    struct btrfs_path *path)
{
	struct btrfs_root *root = block_group->fs_info->tree_root;
	struct inode *inode = NULL;
	u64 alloc_hint = 0;
	int dcs = BTRFS_DC_ERROR;
	int num_pages = 0;
	int retries = 0;
	int ret = 0;

	/*
	 * If this block group is smaller than 100 megs don't bother caching the
	 * block group.
	 */
	if (block_group->key.offset < (100 * 1024 * 1024)) {
		spin_lock(&block_group->lock);
		block_group->disk_cache_state = BTRFS_DC_WRITTEN;
		spin_unlock(&block_group->lock);
		return 0;
	}

again:
	inode = lookup_free_space_inode(root, block_group, path);
	if (IS_ERR(inode) && PTR_ERR(inode) != -ENOENT) {
		ret = PTR_ERR(inode);
		btrfs_release_path(path);
		goto out;
	}

	if (IS_ERR(inode)) {
		BUG_ON(retries);
		retries++;

		if (block_group->ro)
			goto out_free;

		ret = create_free_space_inode(root, trans, block_group, path);
		if (ret)
			goto out_free;
		goto again;
	}

	/* We've already setup this transaction, go ahead and exit */
	if (block_group->cache_generation == trans->transid &&
	    i_size_read(inode)) {
		dcs = BTRFS_DC_SETUP;
		goto out_put;
	}

	/*
	 * We want to set the generation to 0, that way if anything goes wrong
	 * from here on out we know not to trust this cache when we load up next
	 * time.
	 */
	BTRFS_I(inode)->generation = 0;
	ret = btrfs_update_inode(trans, root, inode);
	WARN_ON(ret);

	if (i_size_read(inode) > 0) {
		ret = btrfs_truncate_free_space_cache(root, trans, path,
						      inode);
		if (ret)
			goto out_put;
	}

	spin_lock(&block_group->lock);
	if (block_group->cached != BTRFS_CACHE_FINISHED) {
		/* We're not cached, don't bother trying to write stuff out */
		dcs = BTRFS_DC_WRITTEN;
		spin_unlock(&block_group->lock);
		goto out_put;
	}
	spin_unlock(&block_group->lock);

	num_pages = (int)div64_u64(block_group->key.offset, 1024 * 1024 * 1024);
	if (!num_pages)
		num_pages = 1;

	/*
	 * Just to make absolutely sure we have enough space, we're going to
	 * preallocate 12 pages worth of space for each block group.  In
	 * practice we ought to use at most 8, but we need extra space so we can
	 * add our header and have a terminator between the extents and the
	 * bitmaps.
	 */
	num_pages *= 16;
	num_pages *= PAGE_CACHE_SIZE;

	ret = btrfs_check_data_free_space(inode, num_pages);
	if (ret)
		goto out_put;

	ret = btrfs_prealloc_file_range_trans(inode, trans, 0, 0, num_pages,
					      num_pages, num_pages,
					      &alloc_hint);
	if (!ret)
		dcs = BTRFS_DC_SETUP;
	btrfs_free_reserved_data_space(inode, num_pages);

out_put:
	iput(inode);
out_free:
	btrfs_release_path(path);
out:
	spin_lock(&block_group->lock);
	if (!ret && dcs == BTRFS_DC_SETUP)
		block_group->cache_generation = trans->transid;
	block_group->disk_cache_state = dcs;
	spin_unlock(&block_group->lock);

	return ret;
}

int btrfs_write_dirty_block_groups(struct btrfs_trans_handle *trans,
				   struct btrfs_root *root)
{
	struct btrfs_block_group_cache *cache;
	int err = 0;
	struct btrfs_path *path;
	u64 last = 0;

	path = btrfs_alloc_path();
	if (!path)
		return -ENOMEM;

again:
	while (1) {
		cache = btrfs_lookup_first_block_group(root->fs_info, last);
		while (cache) {
			if (cache->disk_cache_state == BTRFS_DC_CLEAR)
				break;
			cache = next_block_group(root, cache);
		}
		if (!cache) {
			if (last == 0)
				break;
			last = 0;
			continue;
		}
		err = cache_save_setup(cache, trans, path);
		last = cache->key.objectid + cache->key.offset;
		btrfs_put_block_group(cache);
	}

	while (1) {
		if (last == 0) {
			err = btrfs_run_delayed_refs(trans, root,
						     (unsigned long)-1);
			if (err) /* File system offline */
				goto out;
		}

		cache = btrfs_lookup_first_block_group(root->fs_info, last);
		while (cache) {
			if (cache->disk_cache_state == BTRFS_DC_CLEAR) {
				btrfs_put_block_group(cache);
				goto again;
			}

			if (cache->dirty)
				break;
			cache = next_block_group(root, cache);
		}
		if (!cache) {
			if (last == 0)
				break;
			last = 0;
			continue;
		}

		if (cache->disk_cache_state == BTRFS_DC_SETUP)
			cache->disk_cache_state = BTRFS_DC_NEED_WRITE;
		cache->dirty = 0;
		last = cache->key.objectid + cache->key.offset;

		err = write_one_cache_group(trans, root, path, cache);
		if (err) /* File system offline */
			goto out;

		btrfs_put_block_group(cache);
	}

	while (1) {
		/*
		 * I don't think this is needed since we're just marking our
		 * preallocated extent as written, but just in case it can't
		 * hurt.
		 */
		if (last == 0) {
			err = btrfs_run_delayed_refs(trans, root,
						     (unsigned long)-1);
			if (err) /* File system offline */
				goto out;
		}

		cache = btrfs_lookup_first_block_group(root->fs_info, last);
		while (cache) {
			/*
			 * Really this shouldn't happen, but it could if we
			 * couldn't write the entire preallocated extent and
			 * splitting the extent resulted in a new block.
			 */
			if (cache->dirty) {
				btrfs_put_block_group(cache);
				goto again;
			}
			if (cache->disk_cache_state == BTRFS_DC_NEED_WRITE)
				break;
			cache = next_block_group(root, cache);
		}
		if (!cache) {
			if (last == 0)
				break;
			last = 0;
			continue;
		}

		err = btrfs_write_out_cache(root, trans, cache, path);

		/*
		 * If we didn't have an error then the cache state is still
		 * NEED_WRITE, so we can set it to WRITTEN.
		 */
		if (!err && cache->disk_cache_state == BTRFS_DC_NEED_WRITE)
			cache->disk_cache_state = BTRFS_DC_WRITTEN;
		last = cache->key.objectid + cache->key.offset;
		btrfs_put_block_group(cache);
	}
out:

	btrfs_free_path(path);
	return err;
}

int btrfs_extent_readonly(struct btrfs_root *root, u64 bytenr)
{
	struct btrfs_block_group_cache *block_group;
	int readonly = 0;

	block_group = btrfs_lookup_block_group(root->fs_info, bytenr);
	if (!block_group || block_group->ro)
		readonly = 1;
	if (block_group)
		btrfs_put_block_group(block_group);
	return readonly;
}

static int update_space_info(struct btrfs_fs_info *info, u64 flags,
			     u64 total_bytes, u64 bytes_used,
			     struct btrfs_space_info **space_info)
{
	struct btrfs_space_info *found;
	int i;
	int factor;

	if (flags & (BTRFS_BLOCK_GROUP_DUP | BTRFS_BLOCK_GROUP_RAID1 |
		     BTRFS_BLOCK_GROUP_RAID10))
		factor = 2;
	else
		factor = 1;

	found = __find_space_info(info, flags);
	if (found) {
		spin_lock(&found->lock);
		found->total_bytes += total_bytes;
		found->disk_total += total_bytes * factor;
		found->bytes_used += bytes_used;
		found->disk_used += bytes_used * factor;
		found->full = 0;
		spin_unlock(&found->lock);
		*space_info = found;
		return 0;
	}
	found = kzalloc(sizeof(*found), GFP_NOFS);
	if (!found)
		return -ENOMEM;

	for (i = 0; i < BTRFS_NR_RAID_TYPES; i++)
		INIT_LIST_HEAD(&found->block_groups[i]);
	init_rwsem(&found->groups_sem);
	spin_lock_init(&found->lock);
	found->flags = flags & BTRFS_BLOCK_GROUP_TYPE_MASK;
	found->total_bytes = total_bytes;
	found->disk_total = total_bytes * factor;
	found->bytes_used = bytes_used;
	found->disk_used = bytes_used * factor;
	found->bytes_pinned = 0;
	found->bytes_reserved = 0;
	found->bytes_readonly = 0;
	found->bytes_may_use = 0;
	found->full = 0;
	found->force_alloc = CHUNK_ALLOC_NO_FORCE;
	found->chunk_alloc = 0;
	found->flush = 0;
	init_waitqueue_head(&found->wait);
	*space_info = found;
	list_add_rcu(&found->list, &info->space_info);
	return 0;
}

static void set_avail_alloc_bits(struct btrfs_fs_info *fs_info, u64 flags)
{
	u64 extra_flags = flags & BTRFS_BLOCK_GROUP_PROFILE_MASK;

	/* chunk -> extended profile */
	if (extra_flags == 0)
		extra_flags = BTRFS_AVAIL_ALLOC_BIT_SINGLE;

	if (flags & BTRFS_BLOCK_GROUP_DATA)
		fs_info->avail_data_alloc_bits |= extra_flags;
	if (flags & BTRFS_BLOCK_GROUP_METADATA)
		fs_info->avail_metadata_alloc_bits |= extra_flags;
	if (flags & BTRFS_BLOCK_GROUP_SYSTEM)
		fs_info->avail_system_alloc_bits |= extra_flags;
}

/*
 * @flags: available profiles in extended format (see ctree.h)
 *
 * Returns reduced profile in chunk format.  If profile changing is in
 * progress (either running or paused) picks the target profile (if it's
 * already available), otherwise falls back to plain reducing.
 */
u64 btrfs_reduce_alloc_profile(struct btrfs_root *root, u64 flags)
{
	/*
	 * we add in the count of missing devices because we want
	 * to make sure that any RAID levels on a degraded FS
	 * continue to be honored.
	 */
	u64 num_devices = root->fs_info->fs_devices->rw_devices +
		root->fs_info->fs_devices->missing_devices;

	/* pick restriper's target profile if it's available */
	spin_lock(&root->fs_info->balance_lock);
	if (root->fs_info->balance_ctl) {
		struct btrfs_balance_control *bctl = root->fs_info->balance_ctl;
		u64 tgt = 0;

		if ((flags & BTRFS_BLOCK_GROUP_DATA) &&
		    (bctl->data.flags & BTRFS_BALANCE_ARGS_CONVERT) &&
		    (flags & bctl->data.target)) {
			tgt = BTRFS_BLOCK_GROUP_DATA | bctl->data.target;
		} else if ((flags & BTRFS_BLOCK_GROUP_SYSTEM) &&
			   (bctl->sys.flags & BTRFS_BALANCE_ARGS_CONVERT) &&
			   (flags & bctl->sys.target)) {
			tgt = BTRFS_BLOCK_GROUP_SYSTEM | bctl->sys.target;
		} else if ((flags & BTRFS_BLOCK_GROUP_METADATA) &&
			   (bctl->meta.flags & BTRFS_BALANCE_ARGS_CONVERT) &&
			   (flags & bctl->meta.target)) {
			tgt = BTRFS_BLOCK_GROUP_METADATA | bctl->meta.target;
		}

		if (tgt) {
			spin_unlock(&root->fs_info->balance_lock);
			flags = tgt;
			goto out;
		}
	}
	spin_unlock(&root->fs_info->balance_lock);

	if (num_devices == 1)
		flags &= ~(BTRFS_BLOCK_GROUP_RAID1 | BTRFS_BLOCK_GROUP_RAID0);
	if (num_devices < 4)
		flags &= ~BTRFS_BLOCK_GROUP_RAID10;

	if ((flags & BTRFS_BLOCK_GROUP_DUP) &&
	    (flags & (BTRFS_BLOCK_GROUP_RAID1 |
		      BTRFS_BLOCK_GROUP_RAID10))) {
		flags &= ~BTRFS_BLOCK_GROUP_DUP;
	}

	if ((flags & BTRFS_BLOCK_GROUP_RAID1) &&
	    (flags & BTRFS_BLOCK_GROUP_RAID10)) {
		flags &= ~BTRFS_BLOCK_GROUP_RAID1;
	}

	if ((flags & BTRFS_BLOCK_GROUP_RAID0) &&
	    ((flags & BTRFS_BLOCK_GROUP_RAID1) |
	     (flags & BTRFS_BLOCK_GROUP_RAID10) |
	     (flags & BTRFS_BLOCK_GROUP_DUP))) {
		flags &= ~BTRFS_BLOCK_GROUP_RAID0;
	}

out:
	/* extended -> chunk profile */
	flags &= ~BTRFS_AVAIL_ALLOC_BIT_SINGLE;
	return flags;
}

static u64 get_alloc_profile(struct btrfs_root *root, u64 flags)
{
	if (flags & BTRFS_BLOCK_GROUP_DATA)
		flags |= root->fs_info->avail_data_alloc_bits;
	else if (flags & BTRFS_BLOCK_GROUP_SYSTEM)
		flags |= root->fs_info->avail_system_alloc_bits;
	else if (flags & BTRFS_BLOCK_GROUP_METADATA)
		flags |= root->fs_info->avail_metadata_alloc_bits;

	return btrfs_reduce_alloc_profile(root, flags);
}

u64 btrfs_get_alloc_profile(struct btrfs_root *root, int data)
{
	u64 flags;

	if (data)
		flags = BTRFS_BLOCK_GROUP_DATA;
	else if (root == root->fs_info->chunk_root)
		flags = BTRFS_BLOCK_GROUP_SYSTEM;
	else
		flags = BTRFS_BLOCK_GROUP_METADATA;

	return get_alloc_profile(root, flags);
}

void btrfs_set_inode_space_info(struct btrfs_root *root, struct inode *inode)
{
	BTRFS_I(inode)->space_info = __find_space_info(root->fs_info,
						       BTRFS_BLOCK_GROUP_DATA);
}

/*
 * This will check the space that the inode allocates from to make sure we have
 * enough space for bytes.
 */
int btrfs_check_data_free_space(struct inode *inode, u64 bytes)
{
	struct btrfs_space_info *data_sinfo;
	struct btrfs_root *root = BTRFS_I(inode)->root;
	u64 used;
	int ret = 0, committed = 0, alloc_chunk = 1;

	/* make sure bytes are sectorsize aligned */
	bytes = (bytes + root->sectorsize - 1) & ~((u64)root->sectorsize - 1);

	if (root == root->fs_info->tree_root ||
	    BTRFS_I(inode)->location.objectid == BTRFS_FREE_INO_OBJECTID) {
		alloc_chunk = 0;
		committed = 1;
	}

	data_sinfo = BTRFS_I(inode)->space_info;
	if (!data_sinfo)
		goto alloc;

again:
	/* make sure we have enough space to handle the data first */
	spin_lock(&data_sinfo->lock);
	used = data_sinfo->bytes_used + data_sinfo->bytes_reserved +
		data_sinfo->bytes_pinned + data_sinfo->bytes_readonly +
		data_sinfo->bytes_may_use;

	if (used + bytes > data_sinfo->total_bytes) {
		struct btrfs_trans_handle *trans;

		/*
		 * if we don't have enough free bytes in this space then we need
		 * to alloc a new chunk.
		 */
		if (!data_sinfo->full && alloc_chunk) {
			u64 alloc_target;

			data_sinfo->force_alloc = CHUNK_ALLOC_FORCE;
			spin_unlock(&data_sinfo->lock);
alloc:
			alloc_target = btrfs_get_alloc_profile(root, 1);
			trans = btrfs_join_transaction(root);
			if (IS_ERR(trans))
				return PTR_ERR(trans);

			ret = do_chunk_alloc(trans, root->fs_info->extent_root,
					     bytes + 2 * 1024 * 1024,
					     alloc_target,
					     CHUNK_ALLOC_NO_FORCE);
			btrfs_end_transaction(trans, root);
			if (ret < 0) {
				if (ret != -ENOSPC)
					return ret;
				else
					goto commit_trans;
			}

			if (!data_sinfo) {
				btrfs_set_inode_space_info(root, inode);
				data_sinfo = BTRFS_I(inode)->space_info;
			}
			goto again;
		}

		/*
		 * If we have less pinned bytes than we want to allocate then
		 * don't bother committing the transaction, it won't help us.
		 */
		if (data_sinfo->bytes_pinned < bytes)
			committed = 1;
		spin_unlock(&data_sinfo->lock);

		/* commit the current transaction and try again */
commit_trans:
		if (!committed &&
		    !atomic_read(&root->fs_info->open_ioctl_trans)) {
			committed = 1;
			trans = btrfs_join_transaction(root);
			if (IS_ERR(trans))
				return PTR_ERR(trans);
			ret = btrfs_commit_transaction(trans, root);
			if (ret)
				return ret;
			goto again;
		}

		return -ENOSPC;
	}
	data_sinfo->bytes_may_use += bytes;
	trace_btrfs_space_reservation(root->fs_info, "space_info",
				      (u64)(unsigned long)data_sinfo,
				      bytes, 1);
	spin_unlock(&data_sinfo->lock);

	return 0;
}

/*
 * Called if we need to clear a data reservation for this inode.
 */
void btrfs_free_reserved_data_space(struct inode *inode, u64 bytes)
{
	struct btrfs_root *root = BTRFS_I(inode)->root;
	struct btrfs_space_info *data_sinfo;

	/* make sure bytes are sectorsize aligned */
	bytes = (bytes + root->sectorsize - 1) & ~((u64)root->sectorsize - 1);

	data_sinfo = BTRFS_I(inode)->space_info;
	spin_lock(&data_sinfo->lock);
	data_sinfo->bytes_may_use -= bytes;
	trace_btrfs_space_reservation(root->fs_info, "space_info",
				      (u64)(unsigned long)data_sinfo,
				      bytes, 0);
	spin_unlock(&data_sinfo->lock);
}

static void force_metadata_allocation(struct btrfs_fs_info *info)
{
	struct list_head *head = &info->space_info;
	struct btrfs_space_info *found;

	rcu_read_lock();
	list_for_each_entry_rcu(found, head, list) {
		if (found->flags & BTRFS_BLOCK_GROUP_METADATA)
			found->force_alloc = CHUNK_ALLOC_FORCE;
	}
	rcu_read_unlock();
}

static int should_alloc_chunk(struct btrfs_root *root,
			      struct btrfs_space_info *sinfo, u64 alloc_bytes,
			      int force)
{
	struct btrfs_block_rsv *global_rsv = &root->fs_info->global_block_rsv;
	u64 num_bytes = sinfo->total_bytes - sinfo->bytes_readonly;
	u64 num_allocated = sinfo->bytes_used + sinfo->bytes_reserved;
	u64 thresh;

	if (force == CHUNK_ALLOC_FORCE)
		return 1;

	/*
	 * We need to take into account the global rsv because for all intents
	 * and purposes it's used space.  Don't worry about locking the
	 * global_rsv, it doesn't change except when the transaction commits.
	 */
	num_allocated += global_rsv->size;

	/*
	 * in limited mode, we want to have some free space up to
	 * about 1% of the FS size.
	 */
	if (force == CHUNK_ALLOC_LIMITED) {
		thresh = btrfs_super_total_bytes(root->fs_info->super_copy);
		thresh = max_t(u64, 64 * 1024 * 1024,
			       div_factor_fine(thresh, 1));

		if (num_bytes - num_allocated < thresh)
			return 1;
	}
	thresh = btrfs_super_total_bytes(root->fs_info->super_copy);

	/* 256MB or 2% of the FS */
	thresh = max_t(u64, 256 * 1024 * 1024, div_factor_fine(thresh, 2));
	/* system chunks need a much small threshold */
	if (sinfo->flags & BTRFS_BLOCK_GROUP_SYSTEM)
		thresh = 32 * 1024 * 1024;

	if (num_bytes > thresh && sinfo->bytes_used < div_factor(num_bytes, 8))
		return 0;
	return 1;
}

static int do_chunk_alloc(struct btrfs_trans_handle *trans,
			  struct btrfs_root *extent_root, u64 alloc_bytes,
			  u64 flags, int force)
{
	struct btrfs_space_info *space_info;
	struct btrfs_fs_info *fs_info = extent_root->fs_info;
	int wait_for_alloc = 0;
	int ret = 0;

	BUG_ON(!profile_is_valid(flags, 0));

	space_info = __find_space_info(extent_root->fs_info, flags);
	if (!space_info) {
		ret = update_space_info(extent_root->fs_info, flags,
					0, 0, &space_info);
		BUG_ON(ret); /* -ENOMEM */
	}
	BUG_ON(!space_info); /* Logic error */

again:
	spin_lock(&space_info->lock);
	if (force < space_info->force_alloc)
		force = space_info->force_alloc;
	if (space_info->full) {
		spin_unlock(&space_info->lock);
		return 0;
	}

	if (!should_alloc_chunk(extent_root, space_info, alloc_bytes, force)) {
		spin_unlock(&space_info->lock);
		return 0;
	} else if (space_info->chunk_alloc) {
		wait_for_alloc = 1;
	} else {
		space_info->chunk_alloc = 1;
	}

	spin_unlock(&space_info->lock);

	mutex_lock(&fs_info->chunk_mutex);

	/*
	 * The chunk_mutex is held throughout the entirety of a chunk
	 * allocation, so once we've acquired the chunk_mutex we know that the
	 * other guy is done and we need to recheck and see if we should
	 * allocate.
	 */
	if (wait_for_alloc) {
		mutex_unlock(&fs_info->chunk_mutex);
		wait_for_alloc = 0;
		goto again;
	}

	/*
	 * If we have mixed data/metadata chunks we want to make sure we keep
	 * allocating mixed chunks instead of individual chunks.
	 */
	if (btrfs_mixed_space_info(space_info))
		flags |= (BTRFS_BLOCK_GROUP_DATA | BTRFS_BLOCK_GROUP_METADATA);

	/*
	 * if we're doing a data chunk, go ahead and make sure that
	 * we keep a reasonable number of metadata chunks allocated in the
	 * FS as well.
	 */
	if (flags & BTRFS_BLOCK_GROUP_DATA && fs_info->metadata_ratio) {
		fs_info->data_chunk_allocations++;
		if (!(fs_info->data_chunk_allocations %
		      fs_info->metadata_ratio))
			force_metadata_allocation(fs_info);
	}

	ret = btrfs_alloc_chunk(trans, extent_root, flags);
	if (ret < 0 && ret != -ENOSPC)
		goto out;

	spin_lock(&space_info->lock);
	if (ret)
		space_info->full = 1;
	else
		ret = 1;

	space_info->force_alloc = CHUNK_ALLOC_NO_FORCE;
	space_info->chunk_alloc = 0;
	spin_unlock(&space_info->lock);
out:
	mutex_unlock(&extent_root->fs_info->chunk_mutex);
	return ret;
}

/*
 * shrink metadata reservation for delalloc
 */
static int shrink_delalloc(struct btrfs_root *root, u64 to_reclaim,
			   bool wait_ordered)
{
	struct btrfs_block_rsv *block_rsv;
	struct btrfs_space_info *space_info;
	struct btrfs_trans_handle *trans;
	u64 reserved;
	u64 max_reclaim;
	u64 reclaimed = 0;
	long time_left;
	unsigned long nr_pages = (2 * 1024 * 1024) >> PAGE_CACHE_SHIFT;
	int loops = 0;
	unsigned long progress;

	trans = (struct btrfs_trans_handle *)current->journal_info;
	block_rsv = &root->fs_info->delalloc_block_rsv;
	space_info = block_rsv->space_info;

	smp_mb();
	reserved = space_info->bytes_may_use;
	progress = space_info->reservation_progress;

	if (reserved == 0)
		return 0;

	smp_mb();
	if (root->fs_info->delalloc_bytes == 0) {
		if (trans)
			return 0;
		btrfs_wait_ordered_extents(root, 0, 0);
		return 0;
	}

	max_reclaim = min(reserved, to_reclaim);
	nr_pages = max_t(unsigned long, nr_pages,
			 max_reclaim >> PAGE_CACHE_SHIFT);
	while (loops < 1024) {
		/* have the flusher threads jump in and do some IO */
		smp_mb();
		nr_pages = min_t(unsigned long, nr_pages,
		       root->fs_info->delalloc_bytes >> PAGE_CACHE_SHIFT);
		writeback_inodes_sb_nr_if_idle(root->fs_info->sb, nr_pages,
						WB_REASON_FS_FREE_SPACE);

		spin_lock(&space_info->lock);
		if (reserved > space_info->bytes_may_use)
			reclaimed += reserved - space_info->bytes_may_use;
		reserved = space_info->bytes_may_use;
		spin_unlock(&space_info->lock);

		loops++;

		if (reserved == 0 || reclaimed >= max_reclaim)
			break;

		if (trans && trans->transaction->blocked)
			return -EAGAIN;

		if (wait_ordered && !trans) {
			btrfs_wait_ordered_extents(root, 0, 0);
		} else {
			time_left = schedule_timeout_interruptible(1);

			/* We were interrupted, exit */
			if (time_left)
				break;
		}

		/* we've kicked the IO a few times, if anything has been freed,
		 * exit.  There is no sense in looping here for a long time
		 * when we really need to commit the transaction, or there are
		 * just too many writers without enough free space
		 */

		if (loops > 3) {
			smp_mb();
			if (progress != space_info->reservation_progress)
				break;
		}

	}

	return reclaimed >= to_reclaim;
}

/**
 * maybe_commit_transaction - possibly commit the transaction if its ok to
 * @root - the root we're allocating for
 * @bytes - the number of bytes we want to reserve
 * @force - force the commit
 *
 * This will check to make sure that committing the transaction will actually
 * get us somewhere and then commit the transaction if it does.  Otherwise it
 * will return -ENOSPC.
 */
static int may_commit_transaction(struct btrfs_root *root,
				  struct btrfs_space_info *space_info,
				  u64 bytes, int force)
{
	struct btrfs_block_rsv *delayed_rsv = &root->fs_info->delayed_block_rsv;
	struct btrfs_trans_handle *trans;

	trans = (struct btrfs_trans_handle *)current->journal_info;
	if (trans)
		return -EAGAIN;

	if (force)
		goto commit;

	/* See if there is enough pinned space to make this reservation */
	spin_lock(&space_info->lock);
	if (space_info->bytes_pinned >= bytes) {
		spin_unlock(&space_info->lock);
		goto commit;
	}
	spin_unlock(&space_info->lock);

	/*
	 * See if there is some space in the delayed insertion reservation for
	 * this reservation.
	 */
	if (space_info != delayed_rsv->space_info)
		return -ENOSPC;

	spin_lock(&space_info->lock);
	spin_lock(&delayed_rsv->lock);
	if (space_info->bytes_pinned + delayed_rsv->size < bytes) {
		spin_unlock(&delayed_rsv->lock);
		spin_unlock(&space_info->lock);
		return -ENOSPC;
	}
	spin_unlock(&delayed_rsv->lock);
	spin_unlock(&space_info->lock);

commit:
	trans = btrfs_join_transaction(root);
	if (IS_ERR(trans))
		return -ENOSPC;

	return btrfs_commit_transaction(trans, root);
}

/**
 * reserve_metadata_bytes - try to reserve bytes from the block_rsv's space
 * @root - the root we're allocating for
 * @block_rsv - the block_rsv we're allocating for
 * @orig_bytes - the number of bytes we want
 * @flush - wether or not we can flush to make our reservation
 *
 * This will reserve orgi_bytes number of bytes from the space info associated
 * with the block_rsv.  If there is not enough space it will make an attempt to
 * flush out space to make room.  It will do this by flushing delalloc if
 * possible or committing the transaction.  If flush is 0 then no attempts to
 * regain reservations will be made and this will fail if there is not enough
 * space already.
 */
static int reserve_metadata_bytes(struct btrfs_root *root,
				  struct btrfs_block_rsv *block_rsv,
				  u64 orig_bytes, int flush)
{
	struct btrfs_space_info *space_info = block_rsv->space_info;
	u64 used;
	u64 num_bytes = orig_bytes;
	int retries = 0;
	int ret = 0;
	bool committed = false;
	bool flushing = false;
	bool wait_ordered = false;

again:
	ret = 0;
	spin_lock(&space_info->lock);
	/*
	 * We only want to wait if somebody other than us is flushing and we are
	 * actually alloed to flush.
	 */
	while (flush && !flushing && space_info->flush) {
		spin_unlock(&space_info->lock);
		/*
		 * If we have a trans handle we can't wait because the flusher
		 * may have to commit the transaction, which would mean we would
		 * deadlock since we are waiting for the flusher to finish, but
		 * hold the current transaction open.
		 */
		if (current->journal_info)
			return -EAGAIN;
		ret = wait_event_interruptible(space_info->wait,
					       !space_info->flush);
		/* Must have been interrupted, return */
		if (ret) {
			printk(KERN_DEBUG "btrfs: %s returning -EINTR\n", __func__);
			return -EINTR;
		}

		spin_lock(&space_info->lock);
	}

	ret = -ENOSPC;
	used = space_info->bytes_used + space_info->bytes_reserved +
		space_info->bytes_pinned + space_info->bytes_readonly +
		space_info->bytes_may_use;

	/*
	 * The idea here is that we've not already over-reserved the block group
	 * then we can go ahead and save our reservation first and then start
	 * flushing if we need to.  Otherwise if we've already overcommitted
	 * lets start flushing stuff first and then come back and try to make
	 * our reservation.
	 */
	if (used <= space_info->total_bytes) {
		if (used + orig_bytes <= space_info->total_bytes) {
			space_info->bytes_may_use += orig_bytes;
			trace_btrfs_space_reservation(root->fs_info,
					      "space_info",
					      (u64)(unsigned long)space_info,
					      orig_bytes, 1);
			ret = 0;
		} else {
			/*
			 * Ok set num_bytes to orig_bytes since we aren't
			 * overocmmitted, this way we only try and reclaim what
			 * we need.
			 */
			num_bytes = orig_bytes;
		}
	} else {
		/*
		 * Ok we're over committed, set num_bytes to the overcommitted
		 * amount plus the amount of bytes that we need for this
		 * reservation.
		 */
		wait_ordered = true;
		num_bytes = used - space_info->total_bytes +
			(orig_bytes * (retries + 1));
	}

	if (ret) {
		u64 profile = btrfs_get_alloc_profile(root, 0);
		u64 avail;

		/*
		 * If we have a lot of space that's pinned, don't bother doing
		 * the overcommit dance yet and just commit the transaction.
		 */
		avail = (space_info->total_bytes - space_info->bytes_used) * 8;
		do_div(avail, 10);
		if (space_info->bytes_pinned >= avail && flush && !committed) {
			space_info->flush = 1;
			flushing = true;
			spin_unlock(&space_info->lock);
			ret = may_commit_transaction(root, space_info,
						     orig_bytes, 1);
			if (ret)
				goto out;
			committed = true;
			goto again;
		}

		spin_lock(&root->fs_info->free_chunk_lock);
		avail = root->fs_info->free_chunk_space;

		/*
		 * If we have dup, raid1 or raid10 then only half of the free
		 * space is actually useable.
		 */
		if (profile & (BTRFS_BLOCK_GROUP_DUP |
			       BTRFS_BLOCK_GROUP_RAID1 |
			       BTRFS_BLOCK_GROUP_RAID10))
			avail >>= 1;

		/*
		 * If we aren't flushing don't let us overcommit too much, say
		 * 1/8th of the space.  If we can flush, let it overcommit up to
		 * 1/2 of the space.
		 */
		if (flush)
			avail >>= 3;
		else
			avail >>= 1;
		 spin_unlock(&root->fs_info->free_chunk_lock);

		if (used + num_bytes < space_info->total_bytes + avail) {
			space_info->bytes_may_use += orig_bytes;
			trace_btrfs_space_reservation(root->fs_info,
					      "space_info",
					      (u64)(unsigned long)space_info,
					      orig_bytes, 1);
			ret = 0;
		} else {
			wait_ordered = true;
		}
	}

	/*
	 * Couldn't make our reservation, save our place so while we're trying
	 * to reclaim space we can actually use it instead of somebody else
	 * stealing it from us.
	 */
	if (ret && flush) {
		flushing = true;
		space_info->flush = 1;
	}

	spin_unlock(&space_info->lock);

	if (!ret || !flush)
		goto out;

	/*
	 * We do synchronous shrinking since we don't actually unreserve
	 * metadata until after the IO is completed.
	 */
	ret = shrink_delalloc(root, num_bytes, wait_ordered);
	if (ret < 0)
		goto out;

	ret = 0;

	/*
	 * So if we were overcommitted it's possible that somebody else flushed
	 * out enough space and we simply didn't have enough space to reclaim,
	 * so go back around and try again.
	 */
	if (retries < 2) {
		wait_ordered = true;
		retries++;
		goto again;
	}

	ret = -ENOSPC;
	if (committed)
		goto out;

	ret = may_commit_transaction(root, space_info, orig_bytes, 0);
	if (!ret) {
		committed = true;
		goto again;
	}

out:
	if (flushing) {
		spin_lock(&space_info->lock);
		space_info->flush = 0;
		wake_up_all(&space_info->wait);
		spin_unlock(&space_info->lock);
	}
	return ret;
}

static struct btrfs_block_rsv *get_block_rsv(
					const struct btrfs_trans_handle *trans,
					const struct btrfs_root *root)
{
	struct btrfs_block_rsv *block_rsv = NULL;

	if (root->ref_cows || root == root->fs_info->csum_root)
		block_rsv = trans->block_rsv;

	if (!block_rsv)
		block_rsv = root->block_rsv;

	if (!block_rsv)
		block_rsv = &root->fs_info->empty_block_rsv;

	return block_rsv;
}

static int block_rsv_use_bytes(struct btrfs_block_rsv *block_rsv,
			       u64 num_bytes)
{
	int ret = -ENOSPC;
	spin_lock(&block_rsv->lock);
	if (block_rsv->reserved >= num_bytes) {
		block_rsv->reserved -= num_bytes;
		if (block_rsv->reserved < block_rsv->size)
			block_rsv->full = 0;
		ret = 0;
	}
	spin_unlock(&block_rsv->lock);
	return ret;
}

static void block_rsv_add_bytes(struct btrfs_block_rsv *block_rsv,
				u64 num_bytes, int update_size)
{
	spin_lock(&block_rsv->lock);
	block_rsv->reserved += num_bytes;
	if (update_size)
		block_rsv->size += num_bytes;
	else if (block_rsv->reserved >= block_rsv->size)
		block_rsv->full = 1;
	spin_unlock(&block_rsv->lock);
}

static void block_rsv_release_bytes(struct btrfs_fs_info *fs_info,
				    struct btrfs_block_rsv *block_rsv,
				    struct btrfs_block_rsv *dest, u64 num_bytes)
{
	struct btrfs_space_info *space_info = block_rsv->space_info;

	spin_lock(&block_rsv->lock);
	if (num_bytes == (u64)-1)
		num_bytes = block_rsv->size;
	block_rsv->size -= num_bytes;
	if (block_rsv->reserved >= block_rsv->size) {
		num_bytes = block_rsv->reserved - block_rsv->size;
		block_rsv->reserved = block_rsv->size;
		block_rsv->full = 1;
	} else {
		num_bytes = 0;
	}
	spin_unlock(&block_rsv->lock);

	if (num_bytes > 0) {
		if (dest) {
			spin_lock(&dest->lock);
			if (!dest->full) {
				u64 bytes_to_add;

				bytes_to_add = dest->size - dest->reserved;
				bytes_to_add = min(num_bytes, bytes_to_add);
				dest->reserved += bytes_to_add;
				if (dest->reserved >= dest->size)
					dest->full = 1;
				num_bytes -= bytes_to_add;
			}
			spin_unlock(&dest->lock);
		}
		if (num_bytes) {
			spin_lock(&space_info->lock);
			space_info->bytes_may_use -= num_bytes;
			trace_btrfs_space_reservation(fs_info, "space_info",
					      (u64)(unsigned long)space_info,
					      num_bytes, 0);
			space_info->reservation_progress++;
			spin_unlock(&space_info->lock);
		}
	}
}

static int block_rsv_migrate_bytes(struct btrfs_block_rsv *src,
				   struct btrfs_block_rsv *dst, u64 num_bytes)
{
	int ret;

	ret = block_rsv_use_bytes(src, num_bytes);
	if (ret)
		return ret;

	block_rsv_add_bytes(dst, num_bytes, 1);
	return 0;
}

void btrfs_init_block_rsv(struct btrfs_block_rsv *rsv)
{
	memset(rsv, 0, sizeof(*rsv));
	spin_lock_init(&rsv->lock);
}

struct btrfs_block_rsv *btrfs_alloc_block_rsv(struct btrfs_root *root)
{
	struct btrfs_block_rsv *block_rsv;
	struct btrfs_fs_info *fs_info = root->fs_info;

	block_rsv = kmalloc(sizeof(*block_rsv), GFP_NOFS);
	if (!block_rsv)
		return NULL;

	btrfs_init_block_rsv(block_rsv);
	block_rsv->space_info = __find_space_info(fs_info,
						  BTRFS_BLOCK_GROUP_METADATA);
	return block_rsv;
}

void btrfs_free_block_rsv(struct btrfs_root *root,
			  struct btrfs_block_rsv *rsv)
{
	btrfs_block_rsv_release(root, rsv, (u64)-1);
	kfree(rsv);
}

static inline int __block_rsv_add(struct btrfs_root *root,
				  struct btrfs_block_rsv *block_rsv,
				  u64 num_bytes, int flush)
{
	int ret;

	if (num_bytes == 0)
		return 0;

	ret = reserve_metadata_bytes(root, block_rsv, num_bytes, flush);
	if (!ret) {
		block_rsv_add_bytes(block_rsv, num_bytes, 1);
		return 0;
	}

	return ret;
}

int btrfs_block_rsv_add(struct btrfs_root *root,
			struct btrfs_block_rsv *block_rsv,
			u64 num_bytes)
{
	return __block_rsv_add(root, block_rsv, num_bytes, 1);
}

int btrfs_block_rsv_add_noflush(struct btrfs_root *root,
				struct btrfs_block_rsv *block_rsv,
				u64 num_bytes)
{
	return __block_rsv_add(root, block_rsv, num_bytes, 0);
}

int btrfs_block_rsv_check(struct btrfs_root *root,
			  struct btrfs_block_rsv *block_rsv, int min_factor)
{
	u64 num_bytes = 0;
	int ret = -ENOSPC;

	if (!block_rsv)
		return 0;

	spin_lock(&block_rsv->lock);
	num_bytes = div_factor(block_rsv->size, min_factor);
	if (block_rsv->reserved >= num_bytes)
		ret = 0;
	spin_unlock(&block_rsv->lock);

	return ret;
}

static inline int __btrfs_block_rsv_refill(struct btrfs_root *root,
					   struct btrfs_block_rsv *block_rsv,
					   u64 min_reserved, int flush)
{
	u64 num_bytes = 0;
	int ret = -ENOSPC;

	if (!block_rsv)
		return 0;

	spin_lock(&block_rsv->lock);
	num_bytes = min_reserved;
	if (block_rsv->reserved >= num_bytes)
		ret = 0;
	else
		num_bytes -= block_rsv->reserved;
	spin_unlock(&block_rsv->lock);

	if (!ret)
		return 0;

	ret = reserve_metadata_bytes(root, block_rsv, num_bytes, flush);
	if (!ret) {
		block_rsv_add_bytes(block_rsv, num_bytes, 0);
		return 0;
	}

	return ret;
}

int btrfs_block_rsv_refill(struct btrfs_root *root,
			   struct btrfs_block_rsv *block_rsv,
			   u64 min_reserved)
{
	return __btrfs_block_rsv_refill(root, block_rsv, min_reserved, 1);
}

int btrfs_block_rsv_refill_noflush(struct btrfs_root *root,
				   struct btrfs_block_rsv *block_rsv,
				   u64 min_reserved)
{
	return __btrfs_block_rsv_refill(root, block_rsv, min_reserved, 0);
}

int btrfs_block_rsv_migrate(struct btrfs_block_rsv *src_rsv,
			    struct btrfs_block_rsv *dst_rsv,
			    u64 num_bytes)
{
	return block_rsv_migrate_bytes(src_rsv, dst_rsv, num_bytes);
}

void btrfs_block_rsv_release(struct btrfs_root *root,
			     struct btrfs_block_rsv *block_rsv,
			     u64 num_bytes)
{
	struct btrfs_block_rsv *global_rsv = &root->fs_info->global_block_rsv;
	if (global_rsv->full || global_rsv == block_rsv ||
	    block_rsv->space_info != global_rsv->space_info)
		global_rsv = NULL;
	block_rsv_release_bytes(root->fs_info, block_rsv, global_rsv,
				num_bytes);
}

/*
 * helper to calculate size of global block reservation.
 * the desired value is sum of space used by extent tree,
 * checksum tree and root tree
 */
static u64 calc_global_metadata_size(struct btrfs_fs_info *fs_info)
{
	struct btrfs_space_info *sinfo;
	u64 num_bytes;
	u64 meta_used;
	u64 data_used;
	int csum_size = btrfs_super_csum_size(fs_info->super_copy);

	sinfo = __find_space_info(fs_info, BTRFS_BLOCK_GROUP_DATA);
	spin_lock(&sinfo->lock);
	data_used = sinfo->bytes_used;
	spin_unlock(&sinfo->lock);

	sinfo = __find_space_info(fs_info, BTRFS_BLOCK_GROUP_METADATA);
	spin_lock(&sinfo->lock);
	if (sinfo->flags & BTRFS_BLOCK_GROUP_DATA)
		data_used = 0;
	meta_used = sinfo->bytes_used;
	spin_unlock(&sinfo->lock);

	num_bytes = (data_used >> fs_info->sb->s_blocksize_bits) *
		    csum_size * 2;
	num_bytes += div64_u64(data_used + meta_used, 50);

	if (num_bytes * 3 > meta_used)
		num_bytes = div64_u64(meta_used, 3) * 2;

	return ALIGN(num_bytes, fs_info->extent_root->leafsize << 10);
}

static void update_global_block_rsv(struct btrfs_fs_info *fs_info)
{
	struct btrfs_block_rsv *block_rsv = &fs_info->global_block_rsv;
	struct btrfs_space_info *sinfo = block_rsv->space_info;
	u64 num_bytes;

	num_bytes = calc_global_metadata_size(fs_info);

	spin_lock(&block_rsv->lock);
	spin_lock(&sinfo->lock);

	block_rsv->size = num_bytes;

	num_bytes = sinfo->bytes_used + sinfo->bytes_pinned +
		    sinfo->bytes_reserved + sinfo->bytes_readonly +
		    sinfo->bytes_may_use;

	if (sinfo->total_bytes > num_bytes) {
		num_bytes = sinfo->total_bytes - num_bytes;
		block_rsv->reserved += num_bytes;
		sinfo->bytes_may_use += num_bytes;
		trace_btrfs_space_reservation(fs_info, "space_info",
				      (u64)(unsigned long)sinfo, num_bytes, 1);
	}

	if (block_rsv->reserved >= block_rsv->size) {
		num_bytes = block_rsv->reserved - block_rsv->size;
		sinfo->bytes_may_use -= num_bytes;
		trace_btrfs_space_reservation(fs_info, "space_info",
				      (u64)(unsigned long)sinfo, num_bytes, 0);
		sinfo->reservation_progress++;
		block_rsv->reserved = block_rsv->size;
		block_rsv->full = 1;
	}

	spin_unlock(&sinfo->lock);
	spin_unlock(&block_rsv->lock);
}

static void init_global_block_rsv(struct btrfs_fs_info *fs_info)
{
	struct btrfs_space_info *space_info;

	space_info = __find_space_info(fs_info, BTRFS_BLOCK_GROUP_SYSTEM);
	fs_info->chunk_block_rsv.space_info = space_info;

	space_info = __find_space_info(fs_info, BTRFS_BLOCK_GROUP_METADATA);
	fs_info->global_block_rsv.space_info = space_info;
	fs_info->delalloc_block_rsv.space_info = space_info;
	fs_info->trans_block_rsv.space_info = space_info;
	fs_info->empty_block_rsv.space_info = space_info;
	fs_info->delayed_block_rsv.space_info = space_info;

	fs_info->extent_root->block_rsv = &fs_info->global_block_rsv;
	fs_info->csum_root->block_rsv = &fs_info->global_block_rsv;
	fs_info->dev_root->block_rsv = &fs_info->global_block_rsv;
	fs_info->tree_root->block_rsv = &fs_info->global_block_rsv;
	fs_info->chunk_root->block_rsv = &fs_info->chunk_block_rsv;

	update_global_block_rsv(fs_info);
}

static void release_global_block_rsv(struct btrfs_fs_info *fs_info)
{
	block_rsv_release_bytes(fs_info, &fs_info->global_block_rsv, NULL,
				(u64)-1);
	WARN_ON(fs_info->delalloc_block_rsv.size > 0);
	WARN_ON(fs_info->delalloc_block_rsv.reserved > 0);
	WARN_ON(fs_info->trans_block_rsv.size > 0);
	WARN_ON(fs_info->trans_block_rsv.reserved > 0);
	WARN_ON(fs_info->chunk_block_rsv.size > 0);
	WARN_ON(fs_info->chunk_block_rsv.reserved > 0);
	WARN_ON(fs_info->delayed_block_rsv.size > 0);
	WARN_ON(fs_info->delayed_block_rsv.reserved > 0);
}

void btrfs_trans_release_metadata(struct btrfs_trans_handle *trans,
				  struct btrfs_root *root)
{
	if (!trans->bytes_reserved)
		return;

	trace_btrfs_space_reservation(root->fs_info, "transaction",
				      (u64)(unsigned long)trans,
				      trans->bytes_reserved, 0);
	btrfs_block_rsv_release(root, trans->block_rsv, trans->bytes_reserved);
	trans->bytes_reserved = 0;
}

/* Can only return 0 or -ENOSPC */
int btrfs_orphan_reserve_metadata(struct btrfs_trans_handle *trans,
				  struct inode *inode)
{
	struct btrfs_root *root = BTRFS_I(inode)->root;
	struct btrfs_block_rsv *src_rsv = get_block_rsv(trans, root);
	struct btrfs_block_rsv *dst_rsv = root->orphan_block_rsv;

	/*
	 * We need to hold space in order to delete our orphan item once we've
	 * added it, so this takes the reservation so we can release it later
	 * when we are truly done with the orphan item.
	 */
	u64 num_bytes = btrfs_calc_trans_metadata_size(root, 1);
	trace_btrfs_space_reservation(root->fs_info, "orphan",
				      btrfs_ino(inode), num_bytes, 1);
	return block_rsv_migrate_bytes(src_rsv, dst_rsv, num_bytes);
}

void btrfs_orphan_release_metadata(struct inode *inode)
{
	struct btrfs_root *root = BTRFS_I(inode)->root;
	u64 num_bytes = btrfs_calc_trans_metadata_size(root, 1);
	trace_btrfs_space_reservation(root->fs_info, "orphan",
				      btrfs_ino(inode), num_bytes, 0);
	btrfs_block_rsv_release(root, root->orphan_block_rsv, num_bytes);
}

int btrfs_snap_reserve_metadata(struct btrfs_trans_handle *trans,
				struct btrfs_pending_snapshot *pending)
{
	struct btrfs_root *root = pending->root;
	struct btrfs_block_rsv *src_rsv = get_block_rsv(trans, root);
	struct btrfs_block_rsv *dst_rsv = &pending->block_rsv;
	/*
	 * two for root back/forward refs, two for directory entries
	 * and one for root of the snapshot.
	 */
	u64 num_bytes = btrfs_calc_trans_metadata_size(root, 5);
	dst_rsv->space_info = src_rsv->space_info;
	return block_rsv_migrate_bytes(src_rsv, dst_rsv, num_bytes);
}

/**
 * drop_outstanding_extent - drop an outstanding extent
 * @inode: the inode we're dropping the extent for
 *
 * This is called when we are freeing up an outstanding extent, either called
 * after an error or after an extent is written.  This will return the number of
 * reserved extents that need to be freed.  This must be called with
 * BTRFS_I(inode)->lock held.
 */
static unsigned drop_outstanding_extent(struct inode *inode)
{
	unsigned drop_inode_space = 0;
	unsigned dropped_extents = 0;

	BUG_ON(!BTRFS_I(inode)->outstanding_extents);
	BTRFS_I(inode)->outstanding_extents--;

	if (BTRFS_I(inode)->outstanding_extents == 0 &&
	    BTRFS_I(inode)->delalloc_meta_reserved) {
		drop_inode_space = 1;
		BTRFS_I(inode)->delalloc_meta_reserved = 0;
	}

	/*
	 * If we have more or the same amount of outsanding extents than we have
	 * reserved then we need to leave the reserved extents count alone.
	 */
	if (BTRFS_I(inode)->outstanding_extents >=
	    BTRFS_I(inode)->reserved_extents)
		return drop_inode_space;

	dropped_extents = BTRFS_I(inode)->reserved_extents -
		BTRFS_I(inode)->outstanding_extents;
	BTRFS_I(inode)->reserved_extents -= dropped_extents;
	return dropped_extents + drop_inode_space;
}

/**
 * calc_csum_metadata_size - return the amount of metada space that must be
 *	reserved/free'd for the given bytes.
 * @inode: the inode we're manipulating
 * @num_bytes: the number of bytes in question
 * @reserve: 1 if we are reserving space, 0 if we are freeing space
 *
 * This adjusts the number of csum_bytes in the inode and then returns the
 * correct amount of metadata that must either be reserved or freed.  We
 * calculate how many checksums we can fit into one leaf and then divide the
 * number of bytes that will need to be checksumed by this value to figure out
 * how many checksums will be required.  If we are adding bytes then the number
 * may go up and we will return the number of additional bytes that must be
 * reserved.  If it is going down we will return the number of bytes that must
 * be freed.
 *
 * This must be called with BTRFS_I(inode)->lock held.
 */
static u64 calc_csum_metadata_size(struct inode *inode, u64 num_bytes,
				   int reserve)
{
	struct btrfs_root *root = BTRFS_I(inode)->root;
	u64 csum_size;
	int num_csums_per_leaf;
	int num_csums;
	int old_csums;

	if (BTRFS_I(inode)->flags & BTRFS_INODE_NODATASUM &&
	    BTRFS_I(inode)->csum_bytes == 0)
		return 0;

	old_csums = (int)div64_u64(BTRFS_I(inode)->csum_bytes, root->sectorsize);
	if (reserve)
		BTRFS_I(inode)->csum_bytes += num_bytes;
	else
		BTRFS_I(inode)->csum_bytes -= num_bytes;
	csum_size = BTRFS_LEAF_DATA_SIZE(root) - sizeof(struct btrfs_item);
	num_csums_per_leaf = (int)div64_u64(csum_size,
					    sizeof(struct btrfs_csum_item) +
					    sizeof(struct btrfs_disk_key));
	num_csums = (int)div64_u64(BTRFS_I(inode)->csum_bytes, root->sectorsize);
	num_csums = num_csums + num_csums_per_leaf - 1;
	num_csums = num_csums / num_csums_per_leaf;

	old_csums = old_csums + num_csums_per_leaf - 1;
	old_csums = old_csums / num_csums_per_leaf;

	/* No change, no need to reserve more */
	if (old_csums == num_csums)
		return 0;

	if (reserve)
		return btrfs_calc_trans_metadata_size(root,
						      num_csums - old_csums);

	return btrfs_calc_trans_metadata_size(root, old_csums - num_csums);
}

int btrfs_delalloc_reserve_metadata(struct inode *inode, u64 num_bytes)
{
	struct btrfs_root *root = BTRFS_I(inode)->root;
	struct btrfs_block_rsv *block_rsv = &root->fs_info->delalloc_block_rsv;
	u64 to_reserve = 0;
	u64 csum_bytes;
	unsigned nr_extents = 0;
	int extra_reserve = 0;
	int flush = 1;
	int ret;

	/* Need to be holding the i_mutex here if we aren't free space cache */
	if (btrfs_is_free_space_inode(root, inode))
		flush = 0;

	if (flush && btrfs_transaction_in_commit(root->fs_info))
		schedule_timeout(1);

	mutex_lock(&BTRFS_I(inode)->delalloc_mutex);
	num_bytes = ALIGN(num_bytes, root->sectorsize);

	spin_lock(&BTRFS_I(inode)->lock);
	BTRFS_I(inode)->outstanding_extents++;

	if (BTRFS_I(inode)->outstanding_extents >
	    BTRFS_I(inode)->reserved_extents)
		nr_extents = BTRFS_I(inode)->outstanding_extents -
			BTRFS_I(inode)->reserved_extents;

	/*
	 * Add an item to reserve for updating the inode when we complete the
	 * delalloc io.
	 */
	if (!BTRFS_I(inode)->delalloc_meta_reserved) {
		nr_extents++;
		extra_reserve = 1;
	}

	to_reserve = btrfs_calc_trans_metadata_size(root, nr_extents);
	to_reserve += calc_csum_metadata_size(inode, num_bytes, 1);
	csum_bytes = BTRFS_I(inode)->csum_bytes;
	spin_unlock(&BTRFS_I(inode)->lock);

	ret = reserve_metadata_bytes(root, block_rsv, to_reserve, flush);
	if (ret) {
		u64 to_free = 0;
		unsigned dropped;

		spin_lock(&BTRFS_I(inode)->lock);
		dropped = drop_outstanding_extent(inode);
		/*
		 * If the inodes csum_bytes is the same as the original
		 * csum_bytes then we know we haven't raced with any free()ers
		 * so we can just reduce our inodes csum bytes and carry on.
		 * Otherwise we have to do the normal free thing to account for
		 * the case that the free side didn't free up its reserve
		 * because of this outstanding reservation.
		 */
		if (BTRFS_I(inode)->csum_bytes == csum_bytes)
			calc_csum_metadata_size(inode, num_bytes, 0);
		else
			to_free = calc_csum_metadata_size(inode, num_bytes, 0);
		spin_unlock(&BTRFS_I(inode)->lock);
		if (dropped)
			to_free += btrfs_calc_trans_metadata_size(root, dropped);

		if (to_free) {
			btrfs_block_rsv_release(root, block_rsv, to_free);
			trace_btrfs_space_reservation(root->fs_info,
						      "delalloc",
						      btrfs_ino(inode),
						      to_free, 0);
		}
		mutex_unlock(&BTRFS_I(inode)->delalloc_mutex);
		return ret;
	}

	spin_lock(&BTRFS_I(inode)->lock);
	if (extra_reserve) {
		BTRFS_I(inode)->delalloc_meta_reserved = 1;
		nr_extents--;
	}
	BTRFS_I(inode)->reserved_extents += nr_extents;
	spin_unlock(&BTRFS_I(inode)->lock);
	mutex_unlock(&BTRFS_I(inode)->delalloc_mutex);

	if (to_reserve)
		trace_btrfs_space_reservation(root->fs_info,"delalloc",
					      btrfs_ino(inode), to_reserve, 1);
	block_rsv_add_bytes(block_rsv, to_reserve, 1);

	return 0;
}

/**
 * btrfs_delalloc_release_metadata - release a metadata reservation for an inode
 * @inode: the inode to release the reservation for
 * @num_bytes: the number of bytes we're releasing
 *
 * This will release the metadata reservation for an inode.  This can be called
 * once we complete IO for a given set of bytes to release their metadata
 * reservations.
 */
void btrfs_delalloc_release_metadata(struct inode *inode, u64 num_bytes)
{
	struct btrfs_root *root = BTRFS_I(inode)->root;
	u64 to_free = 0;
	unsigned dropped;

	num_bytes = ALIGN(num_bytes, root->sectorsize);
	spin_lock(&BTRFS_I(inode)->lock);
	dropped = drop_outstanding_extent(inode);

	to_free = calc_csum_metadata_size(inode, num_bytes, 0);
	spin_unlock(&BTRFS_I(inode)->lock);
	if (dropped > 0)
		to_free += btrfs_calc_trans_metadata_size(root, dropped);

	trace_btrfs_space_reservation(root->fs_info, "delalloc",
				      btrfs_ino(inode), to_free, 0);
	btrfs_block_rsv_release(root, &root->fs_info->delalloc_block_rsv,
				to_free);
}

/**
 * btrfs_delalloc_reserve_space - reserve data and metadata space for delalloc
 * @inode: inode we're writing to
 * @num_bytes: the number of bytes we want to allocate
 *
 * This will do the following things
 *
 * o reserve space in the data space info for num_bytes
 * o reserve space in the metadata space info based on number of outstanding
 *   extents and how much csums will be needed
 * o add to the inodes ->delalloc_bytes
 * o add it to the fs_info's delalloc inodes list.
 *
 * This will return 0 for success and -ENOSPC if there is no space left.
 */
int btrfs_delalloc_reserve_space(struct inode *inode, u64 num_bytes)
{
	int ret;

	ret = btrfs_check_data_free_space(inode, num_bytes);
	if (ret)
		return ret;

	ret = btrfs_delalloc_reserve_metadata(inode, num_bytes);
	if (ret) {
		btrfs_free_reserved_data_space(inode, num_bytes);
		return ret;
	}

	return 0;
}

/**
 * btrfs_delalloc_release_space - release data and metadata space for delalloc
 * @inode: inode we're releasing space for
 * @num_bytes: the number of bytes we want to free up
 *
 * This must be matched with a call to btrfs_delalloc_reserve_space.  This is
 * called in the case that we don't need the metadata AND data reservations
 * anymore.  So if there is an error or we insert an inline extent.
 *
 * This function will release the metadata space that was not used and will
 * decrement ->delalloc_bytes and remove it from the fs_info delalloc_inodes
 * list if there are no delalloc bytes left.
 */
void btrfs_delalloc_release_space(struct inode *inode, u64 num_bytes)
{
	btrfs_delalloc_release_metadata(inode, num_bytes);
	btrfs_free_reserved_data_space(inode, num_bytes);
}

static int update_block_group(struct btrfs_trans_handle *trans,
			      struct btrfs_root *root,
			      u64 bytenr, u64 num_bytes, int alloc)
{
	struct btrfs_block_group_cache *cache = NULL;
	struct btrfs_fs_info *info = root->fs_info;
	u64 total = num_bytes;
	u64 old_val;
	u64 byte_in_group;
	int factor;

	/* block accounting for super block */
	spin_lock(&info->delalloc_lock);
	old_val = btrfs_super_bytes_used(info->super_copy);
	if (alloc)
		old_val += num_bytes;
	else
		old_val -= num_bytes;
	btrfs_set_super_bytes_used(info->super_copy, old_val);
	spin_unlock(&info->delalloc_lock);

	while (total) {
		cache = btrfs_lookup_block_group(info, bytenr);
		if (!cache)
			return -ENOENT;
		if (cache->flags & (BTRFS_BLOCK_GROUP_DUP |
				    BTRFS_BLOCK_GROUP_RAID1 |
				    BTRFS_BLOCK_GROUP_RAID10))
			factor = 2;
		else
			factor = 1;
		/*
		 * If this block group has free space cache written out, we
		 * need to make sure to load it if we are removing space.  This
		 * is because we need the unpinning stage to actually add the
		 * space back to the block group, otherwise we will leak space.
		 */
		if (!alloc && cache->cached == BTRFS_CACHE_NO)
			cache_block_group(cache, trans, NULL, 1);

		byte_in_group = bytenr - cache->key.objectid;
		WARN_ON(byte_in_group > cache->key.offset);

		spin_lock(&cache->space_info->lock);
		spin_lock(&cache->lock);

		if (btrfs_test_opt(root, SPACE_CACHE) &&
		    cache->disk_cache_state < BTRFS_DC_CLEAR)
			cache->disk_cache_state = BTRFS_DC_CLEAR;

		cache->dirty = 1;
		old_val = btrfs_block_group_used(&cache->item);
		num_bytes = min(total, cache->key.offset - byte_in_group);
		if (alloc) {
			old_val += num_bytes;
			btrfs_set_block_group_used(&cache->item, old_val);
			cache->reserved -= num_bytes;
			cache->space_info->bytes_reserved -= num_bytes;
			cache->space_info->bytes_used += num_bytes;
			cache->space_info->disk_used += num_bytes * factor;
			spin_unlock(&cache->lock);
			spin_unlock(&cache->space_info->lock);
		} else {
			old_val -= num_bytes;
			btrfs_set_block_group_used(&cache->item, old_val);
			cache->pinned += num_bytes;
			cache->space_info->bytes_pinned += num_bytes;
			cache->space_info->bytes_used -= num_bytes;
			cache->space_info->disk_used -= num_bytes * factor;
			spin_unlock(&cache->lock);
			spin_unlock(&cache->space_info->lock);

			set_extent_dirty(info->pinned_extents,
					 bytenr, bytenr + num_bytes - 1,
					 GFP_NOFS | __GFP_NOFAIL);
		}
		btrfs_put_block_group(cache);
		total -= num_bytes;
		bytenr += num_bytes;
	}
	return 0;
}

static u64 first_logical_byte(struct btrfs_root *root, u64 search_start)
{
	struct btrfs_block_group_cache *cache;
	u64 bytenr;

	cache = btrfs_lookup_first_block_group(root->fs_info, search_start);
	if (!cache)
		return 0;

	bytenr = cache->key.objectid;
	btrfs_put_block_group(cache);

	return bytenr;
}

static int pin_down_extent(struct btrfs_root *root,
			   struct btrfs_block_group_cache *cache,
			   u64 bytenr, u64 num_bytes, int reserved)
{
	spin_lock(&cache->space_info->lock);
	spin_lock(&cache->lock);
	cache->pinned += num_bytes;
	cache->space_info->bytes_pinned += num_bytes;
	if (reserved) {
		cache->reserved -= num_bytes;
		cache->space_info->bytes_reserved -= num_bytes;
	}
	spin_unlock(&cache->lock);
	spin_unlock(&cache->space_info->lock);

	set_extent_dirty(root->fs_info->pinned_extents, bytenr,
			 bytenr + num_bytes - 1, GFP_NOFS | __GFP_NOFAIL);
	return 0;
}

/*
 * this function must be called within transaction
 */
int btrfs_pin_extent(struct btrfs_root *root,
		     u64 bytenr, u64 num_bytes, int reserved)
{
	struct btrfs_block_group_cache *cache;

	cache = btrfs_lookup_block_group(root->fs_info, bytenr);
	BUG_ON(!cache); /* Logic error */

	pin_down_extent(root, cache, bytenr, num_bytes, reserved);

	btrfs_put_block_group(cache);
	return 0;
}

/*
 * this function must be called within transaction
 */
int btrfs_pin_extent_for_log_replay(struct btrfs_trans_handle *trans,
				    struct btrfs_root *root,
				    u64 bytenr, u64 num_bytes)
{
	struct btrfs_block_group_cache *cache;

	cache = btrfs_lookup_block_group(root->fs_info, bytenr);
	BUG_ON(!cache); /* Logic error */

	/*
	 * pull in the free space cache (if any) so that our pin
	 * removes the free space from the cache.  We have load_only set
	 * to one because the slow code to read in the free extents does check
	 * the pinned extents.
	 */
	cache_block_group(cache, trans, root, 1);

	pin_down_extent(root, cache, bytenr, num_bytes, 0);

	/* remove us from the free space cache (if we're there at all) */
	btrfs_remove_free_space(cache, bytenr, num_bytes);
	btrfs_put_block_group(cache);
	return 0;
}

/**
 * btrfs_update_reserved_bytes - update the block_group and space info counters
 * @cache:	The cache we are manipulating
 * @num_bytes:	The number of bytes in question
 * @reserve:	One of the reservation enums
 *
 * This is called by the allocator when it reserves space, or by somebody who is
 * freeing space that was never actually used on disk.  For example if you
 * reserve some space for a new leaf in transaction A and before transaction A
 * commits you free that leaf, you call this with reserve set to 0 in order to
 * clear the reservation.
 *
 * Metadata reservations should be called with RESERVE_ALLOC so we do the proper
 * ENOSPC accounting.  For data we handle the reservation through clearing the
 * delalloc bits in the io_tree.  We have to do this since we could end up
 * allocating less disk space for the amount of data we have reserved in the
 * case of compression.
 *
 * If this is a reservation and the block group has become read only we cannot
 * make the reservation and return -EAGAIN, otherwise this function always
 * succeeds.
 */
static int btrfs_update_reserved_bytes(struct btrfs_block_group_cache *cache,
				       u64 num_bytes, int reserve)
{
	struct btrfs_space_info *space_info = cache->space_info;
	int ret = 0;

	spin_lock(&space_info->lock);
	spin_lock(&cache->lock);
	if (reserve != RESERVE_FREE) {
		if (cache->ro) {
			ret = -EAGAIN;
		} else {
			cache->reserved += num_bytes;
			space_info->bytes_reserved += num_bytes;
			if (reserve == RESERVE_ALLOC) {
				trace_btrfs_space_reservation(cache->fs_info,
					      "space_info",
					      (u64)(unsigned long)space_info,
					      num_bytes, 0);
				space_info->bytes_may_use -= num_bytes;
			}
		}
	} else {
		if (cache->ro)
			space_info->bytes_readonly += num_bytes;
		cache->reserved -= num_bytes;
		space_info->bytes_reserved -= num_bytes;
		space_info->reservation_progress++;
	}
	spin_unlock(&cache->lock);
	spin_unlock(&space_info->lock);
	return ret;
}

void btrfs_prepare_extent_commit(struct btrfs_trans_handle *trans,
				struct btrfs_root *root)
{
	struct btrfs_fs_info *fs_info = root->fs_info;
	struct btrfs_caching_control *next;
	struct btrfs_caching_control *caching_ctl;
	struct btrfs_block_group_cache *cache;

	down_write(&fs_info->extent_commit_sem);

	list_for_each_entry_safe(caching_ctl, next,
				 &fs_info->caching_block_groups, list) {
		cache = caching_ctl->block_group;
		if (block_group_cache_done(cache)) {
			cache->last_byte_to_unpin = (u64)-1;
			list_del_init(&caching_ctl->list);
			put_caching_control(caching_ctl);
		} else {
			cache->last_byte_to_unpin = caching_ctl->progress;
		}
	}

	if (fs_info->pinned_extents == &fs_info->freed_extents[0])
		fs_info->pinned_extents = &fs_info->freed_extents[1];
	else
		fs_info->pinned_extents = &fs_info->freed_extents[0];

	up_write(&fs_info->extent_commit_sem);

	update_global_block_rsv(fs_info);
}

static int unpin_extent_range(struct btrfs_root *root, u64 start, u64 end)
{
	struct btrfs_fs_info *fs_info = root->fs_info;
	struct btrfs_block_group_cache *cache = NULL;
	u64 len;

	while (start <= end) {
		if (!cache ||
		    start >= cache->key.objectid + cache->key.offset) {
			if (cache)
				btrfs_put_block_group(cache);
			cache = btrfs_lookup_block_group(fs_info, start);
			BUG_ON(!cache); /* Logic error */
		}

		len = cache->key.objectid + cache->key.offset - start;
		len = min(len, end + 1 - start);

		if (start < cache->last_byte_to_unpin) {
			len = min(len, cache->last_byte_to_unpin - start);
			btrfs_add_free_space(cache, start, len);
		}

		start += len;

		spin_lock(&cache->space_info->lock);
		spin_lock(&cache->lock);
		cache->pinned -= len;
		cache->space_info->bytes_pinned -= len;
		if (cache->ro)
			cache->space_info->bytes_readonly += len;
		spin_unlock(&cache->lock);
		spin_unlock(&cache->space_info->lock);
	}

	if (cache)
		btrfs_put_block_group(cache);
	return 0;
}

int btrfs_finish_extent_commit(struct btrfs_trans_handle *trans,
			       struct btrfs_root *root)
{
	struct btrfs_fs_info *fs_info = root->fs_info;
	struct extent_io_tree *unpin;
	u64 start;
	u64 end;
	int ret;

	if (trans->aborted)
		return 0;

	if (fs_info->pinned_extents == &fs_info->freed_extents[0])
		unpin = &fs_info->freed_extents[1];
	else
		unpin = &fs_info->freed_extents[0];

	while (1) {
		ret = find_first_extent_bit(unpin, 0, &start, &end,
					    EXTENT_DIRTY);
		if (ret)
			break;

		if (btrfs_test_opt(root, DISCARD))
			ret = btrfs_discard_extent(root, start,
						   end + 1 - start, NULL);

		clear_extent_dirty(unpin, start, end, GFP_NOFS);
		unpin_extent_range(root, start, end);
		cond_resched();
	}

	return 0;
}

static int __btrfs_free_extent(struct btrfs_trans_handle *trans,
				struct btrfs_root *root,
				u64 bytenr, u64 num_bytes, u64 parent,
				u64 root_objectid, u64 owner_objectid,
				u64 owner_offset, int refs_to_drop,
				struct btrfs_delayed_extent_op *extent_op)
{
	struct btrfs_key key;
	struct btrfs_path *path;
	struct btrfs_fs_info *info = root->fs_info;
	struct btrfs_root *extent_root = info->extent_root;
	struct extent_buffer *leaf;
	struct btrfs_extent_item *ei;
	struct btrfs_extent_inline_ref *iref;
	int ret;
	int is_data;
	int extent_slot = 0;
	int found_extent = 0;
	int num_to_del = 1;
	u32 item_size;
	u64 refs;

	path = btrfs_alloc_path();
	if (!path)
		return -ENOMEM;

	path->reada = 1;
	path->leave_spinning = 1;

	is_data = owner_objectid >= BTRFS_FIRST_FREE_OBJECTID;
	BUG_ON(!is_data && refs_to_drop != 1);

	ret = lookup_extent_backref(trans, extent_root, path, &iref,
				    bytenr, num_bytes, parent,
				    root_objectid, owner_objectid,
				    owner_offset);
	if (ret == 0) {
		extent_slot = path->slots[0];
		while (extent_slot >= 0) {
			btrfs_item_key_to_cpu(path->nodes[0], &key,
					      extent_slot);
			if (key.objectid != bytenr)
				break;
			if (key.type == BTRFS_EXTENT_ITEM_KEY &&
			    key.offset == num_bytes) {
				found_extent = 1;
				break;
			}
			if (path->slots[0] - extent_slot > 5)
				break;
			extent_slot--;
		}
#ifdef BTRFS_COMPAT_EXTENT_TREE_V0
		item_size = btrfs_item_size_nr(path->nodes[0], extent_slot);
		if (found_extent && item_size < sizeof(*ei))
			found_extent = 0;
#endif
		if (!found_extent) {
			BUG_ON(iref);
			ret = remove_extent_backref(trans, extent_root, path,
						    NULL, refs_to_drop,
						    is_data);
			if (ret)
				goto abort;
			btrfs_release_path(path);
			path->leave_spinning = 1;

			key.objectid = bytenr;
			key.type = BTRFS_EXTENT_ITEM_KEY;
			key.offset = num_bytes;

			ret = btrfs_search_slot(trans, extent_root,
						&key, path, -1, 1);
			if (ret) {
				printk(KERN_ERR "umm, got %d back from search"
				       ", was looking for %llu\n", ret,
				       (unsigned long long)bytenr);
				if (ret > 0)
					btrfs_print_leaf(extent_root,
							 path->nodes[0]);
			}
			if (ret < 0)
				goto abort;
			extent_slot = path->slots[0];
		}
	} else if (ret == -ENOENT) {
		btrfs_print_leaf(extent_root, path->nodes[0]);
		WARN_ON(1);
		printk(KERN_ERR "btrfs unable to find ref byte nr %llu "
		       "parent %llu root %llu  owner %llu offset %llu\n",
		       (unsigned long long)bytenr,
		       (unsigned long long)parent,
		       (unsigned long long)root_objectid,
		       (unsigned long long)owner_objectid,
		       (unsigned long long)owner_offset);
	} else {
		goto abort;
	}

	leaf = path->nodes[0];
	item_size = btrfs_item_size_nr(leaf, extent_slot);
#ifdef BTRFS_COMPAT_EXTENT_TREE_V0
	if (item_size < sizeof(*ei)) {
		BUG_ON(found_extent || extent_slot != path->slots[0]);
		ret = convert_extent_item_v0(trans, extent_root, path,
					     owner_objectid, 0);
		if (ret < 0)
			goto abort;

		btrfs_release_path(path);
		path->leave_spinning = 1;

		key.objectid = bytenr;
		key.type = BTRFS_EXTENT_ITEM_KEY;
		key.offset = num_bytes;

		ret = btrfs_search_slot(trans, extent_root, &key, path,
					-1, 1);
		if (ret) {
			printk(KERN_ERR "umm, got %d back from search"
			       ", was looking for %llu\n", ret,
			       (unsigned long long)bytenr);
			btrfs_print_leaf(extent_root, path->nodes[0]);
		}
		if (ret < 0)
			goto abort;
		extent_slot = path->slots[0];
		leaf = path->nodes[0];
		item_size = btrfs_item_size_nr(leaf, extent_slot);
	}
#endif
	BUG_ON(item_size < sizeof(*ei));
	ei = btrfs_item_ptr(leaf, extent_slot,
			    struct btrfs_extent_item);
	if (owner_objectid < BTRFS_FIRST_FREE_OBJECTID) {
		struct btrfs_tree_block_info *bi;
		BUG_ON(item_size < sizeof(*ei) + sizeof(*bi));
		bi = (struct btrfs_tree_block_info *)(ei + 1);
		WARN_ON(owner_objectid != btrfs_tree_block_level(leaf, bi));
	}

	refs = btrfs_extent_refs(leaf, ei);
	BUG_ON(refs < refs_to_drop);
	refs -= refs_to_drop;

	if (refs > 0) {
		if (extent_op)
			__run_delayed_extent_op(extent_op, leaf, ei);
		/*
		 * In the case of inline back ref, reference count will
		 * be updated by remove_extent_backref
		 */
		if (iref) {
			BUG_ON(!found_extent);
		} else {
			btrfs_set_extent_refs(leaf, ei, refs);
			btrfs_mark_buffer_dirty(leaf);
		}
		if (found_extent) {
			ret = remove_extent_backref(trans, extent_root, path,
						    iref, refs_to_drop,
						    is_data);
			if (ret)
				goto abort;
		}
	} else {
		if (found_extent) {
			BUG_ON(is_data && refs_to_drop !=
			       extent_data_ref_count(root, path, iref));
			if (iref) {
				BUG_ON(path->slots[0] != extent_slot);
			} else {
				BUG_ON(path->slots[0] != extent_slot + 1);
				path->slots[0] = extent_slot;
				num_to_del = 2;
			}
		}

		ret = btrfs_del_items(trans, extent_root, path, path->slots[0],
				      num_to_del);
		if (ret)
			goto abort;
		btrfs_release_path(path);

		if (is_data) {
			ret = btrfs_del_csums(trans, root, bytenr, num_bytes);
<<<<<<< HEAD
			BUG_ON(ret);
=======
			if (ret)
				goto abort;
		} else {
			invalidate_mapping_pages(info->btree_inode->i_mapping,
			     bytenr >> PAGE_CACHE_SHIFT,
			     (bytenr + num_bytes - 1) >> PAGE_CACHE_SHIFT);
>>>>>>> 65139ed9
		}

		ret = update_block_group(trans, root, bytenr, num_bytes, 0);
		if (ret)
			goto abort;
	}
out:
	btrfs_free_path(path);
	return ret;

abort:
	btrfs_abort_transaction(trans, extent_root, ret);
	goto out;
}

/*
 * when we free an block, it is possible (and likely) that we free the last
 * delayed ref for that extent as well.  This searches the delayed ref tree for
 * a given extent, and if there are no other delayed refs to be processed, it
 * removes it from the tree.
 */
static noinline int check_ref_cleanup(struct btrfs_trans_handle *trans,
				      struct btrfs_root *root, u64 bytenr)
{
	struct btrfs_delayed_ref_head *head;
	struct btrfs_delayed_ref_root *delayed_refs;
	struct btrfs_delayed_ref_node *ref;
	struct rb_node *node;
	int ret = 0;

	delayed_refs = &trans->transaction->delayed_refs;
	spin_lock(&delayed_refs->lock);
	head = btrfs_find_delayed_ref_head(trans, bytenr);
	if (!head)
		goto out;

	node = rb_prev(&head->node.rb_node);
	if (!node)
		goto out;

	ref = rb_entry(node, struct btrfs_delayed_ref_node, rb_node);

	/* there are still entries for this ref, we can't drop it */
	if (ref->bytenr == bytenr)
		goto out;

	if (head->extent_op) {
		if (!head->must_insert_reserved)
			goto out;
		kfree(head->extent_op);
		head->extent_op = NULL;
	}

	/*
	 * waiting for the lock here would deadlock.  If someone else has it
	 * locked they are already in the process of dropping it anyway
	 */
	if (!mutex_trylock(&head->mutex))
		goto out;

	/*
	 * at this point we have a head with no other entries.  Go
	 * ahead and process it.
	 */
	head->node.in_tree = 0;
	rb_erase(&head->node.rb_node, &delayed_refs->root);

	delayed_refs->num_entries--;
	if (waitqueue_active(&delayed_refs->seq_wait))
		wake_up(&delayed_refs->seq_wait);

	/*
	 * we don't take a ref on the node because we're removing it from the
	 * tree, so we just steal the ref the tree was holding.
	 */
	delayed_refs->num_heads--;
	if (list_empty(&head->cluster))
		delayed_refs->num_heads_ready--;

	list_del_init(&head->cluster);
	spin_unlock(&delayed_refs->lock);

	BUG_ON(head->extent_op);
	if (head->must_insert_reserved)
		ret = 1;

	mutex_unlock(&head->mutex);
	btrfs_put_delayed_ref(&head->node);
	return ret;
out:
	spin_unlock(&delayed_refs->lock);
	return 0;
}

void btrfs_free_tree_block(struct btrfs_trans_handle *trans,
			   struct btrfs_root *root,
			   struct extent_buffer *buf,
			   u64 parent, int last_ref, int for_cow)
{
	struct btrfs_block_group_cache *cache = NULL;
	int ret;

	if (root->root_key.objectid != BTRFS_TREE_LOG_OBJECTID) {
		ret = btrfs_add_delayed_tree_ref(root->fs_info, trans,
					buf->start, buf->len,
					parent, root->root_key.objectid,
					btrfs_header_level(buf),
					BTRFS_DROP_DELAYED_REF, NULL, for_cow);
		BUG_ON(ret); /* -ENOMEM */
	}

	if (!last_ref)
		return;

	cache = btrfs_lookup_block_group(root->fs_info, buf->start);

	if (btrfs_header_generation(buf) == trans->transid) {
		if (root->root_key.objectid != BTRFS_TREE_LOG_OBJECTID) {
			ret = check_ref_cleanup(trans, root, buf->start);
			if (!ret)
				goto out;
		}

		if (btrfs_header_flag(buf, BTRFS_HEADER_FLAG_WRITTEN)) {
			pin_down_extent(root, cache, buf->start, buf->len, 1);
			goto out;
		}

		WARN_ON(test_bit(EXTENT_BUFFER_DIRTY, &buf->bflags));

		btrfs_add_free_space(cache, buf->start, buf->len);
		btrfs_update_reserved_bytes(cache, buf->len, RESERVE_FREE);
	}
out:
	/*
	 * Deleting the buffer, clear the corrupt flag since it doesn't matter
	 * anymore.
	 */
	clear_bit(EXTENT_BUFFER_CORRUPT, &buf->bflags);
	btrfs_put_block_group(cache);
}

/* Can return -ENOMEM */
int btrfs_free_extent(struct btrfs_trans_handle *trans, struct btrfs_root *root,
		      u64 bytenr, u64 num_bytes, u64 parent, u64 root_objectid,
		      u64 owner, u64 offset, int for_cow)
{
	int ret;
	struct btrfs_fs_info *fs_info = root->fs_info;

	/*
	 * tree log blocks never actually go into the extent allocation
	 * tree, just update pinning info and exit early.
	 */
	if (root_objectid == BTRFS_TREE_LOG_OBJECTID) {
		WARN_ON(owner >= BTRFS_FIRST_FREE_OBJECTID);
		/* unlocks the pinned mutex */
		btrfs_pin_extent(root, bytenr, num_bytes, 1);
		ret = 0;
	} else if (owner < BTRFS_FIRST_FREE_OBJECTID) {
		ret = btrfs_add_delayed_tree_ref(fs_info, trans, bytenr,
					num_bytes,
					parent, root_objectid, (int)owner,
					BTRFS_DROP_DELAYED_REF, NULL, for_cow);
	} else {
		ret = btrfs_add_delayed_data_ref(fs_info, trans, bytenr,
						num_bytes,
						parent, root_objectid, owner,
						offset, BTRFS_DROP_DELAYED_REF,
						NULL, for_cow);
	}
	return ret;
}

static u64 stripe_align(struct btrfs_root *root, u64 val)
{
	u64 mask = ((u64)root->stripesize - 1);
	u64 ret = (val + mask) & ~mask;
	return ret;
}

/*
 * when we wait for progress in the block group caching, its because
 * our allocation attempt failed at least once.  So, we must sleep
 * and let some progress happen before we try again.
 *
 * This function will sleep at least once waiting for new free space to
 * show up, and then it will check the block group free space numbers
 * for our min num_bytes.  Another option is to have it go ahead
 * and look in the rbtree for a free extent of a given size, but this
 * is a good start.
 */
static noinline int
wait_block_group_cache_progress(struct btrfs_block_group_cache *cache,
				u64 num_bytes)
{
	struct btrfs_caching_control *caching_ctl;
	DEFINE_WAIT(wait);

	caching_ctl = get_caching_control(cache);
	if (!caching_ctl)
		return 0;

	wait_event(caching_ctl->wait, block_group_cache_done(cache) ||
		   (cache->free_space_ctl->free_space >= num_bytes));

	put_caching_control(caching_ctl);
	return 0;
}

static noinline int
wait_block_group_cache_done(struct btrfs_block_group_cache *cache)
{
	struct btrfs_caching_control *caching_ctl;
	DEFINE_WAIT(wait);

	caching_ctl = get_caching_control(cache);
	if (!caching_ctl)
		return 0;

	wait_event(caching_ctl->wait, block_group_cache_done(cache));

	put_caching_control(caching_ctl);
	return 0;
}

static int get_block_group_index(struct btrfs_block_group_cache *cache)
{
	int index;
	if (cache->flags & BTRFS_BLOCK_GROUP_RAID10)
		index = 0;
	else if (cache->flags & BTRFS_BLOCK_GROUP_RAID1)
		index = 1;
	else if (cache->flags & BTRFS_BLOCK_GROUP_DUP)
		index = 2;
	else if (cache->flags & BTRFS_BLOCK_GROUP_RAID0)
		index = 3;
	else
		index = 4;
	return index;
}

enum btrfs_loop_type {
	LOOP_CACHING_NOWAIT = 0,
	LOOP_CACHING_WAIT = 1,
	LOOP_ALLOC_CHUNK = 2,
	LOOP_NO_EMPTY_SIZE = 3,
};

/*
 * walks the btree of allocated extents and find a hole of a given size.
 * The key ins is changed to record the hole:
 * ins->objectid == block start
 * ins->flags = BTRFS_EXTENT_ITEM_KEY
 * ins->offset == number of blocks
 * Any available blocks before search_start are skipped.
 */
static noinline int find_free_extent(struct btrfs_trans_handle *trans,
				     struct btrfs_root *orig_root,
				     u64 num_bytes, u64 empty_size,
				     u64 hint_byte, struct btrfs_key *ins,
				     u64 data)
{
	int ret = 0;
	struct btrfs_root *root = orig_root->fs_info->extent_root;
	struct btrfs_free_cluster *last_ptr = NULL;
	struct btrfs_block_group_cache *block_group = NULL;
	struct btrfs_block_group_cache *used_block_group;
	u64 search_start = 0;
	int empty_cluster = 2 * 1024 * 1024;
	int allowed_chunk_alloc = 0;
	int done_chunk_alloc = 0;
	struct btrfs_space_info *space_info;
	int loop = 0;
	int index = 0;
	int alloc_type = (data & BTRFS_BLOCK_GROUP_DATA) ?
		RESERVE_ALLOC_NO_ACCOUNT : RESERVE_ALLOC;
	bool found_uncached_bg = false;
	bool failed_cluster_refill = false;
	bool failed_alloc = false;
	bool use_cluster = true;
	bool have_caching_bg = false;

	WARN_ON(num_bytes < root->sectorsize);
	btrfs_set_key_type(ins, BTRFS_EXTENT_ITEM_KEY);
	ins->objectid = 0;
	ins->offset = 0;

	trace_find_free_extent(orig_root, num_bytes, empty_size, data);

	space_info = __find_space_info(root->fs_info, data);
	if (!space_info) {
		printk(KERN_ERR "No space info for %llu\n", data);
		return -ENOSPC;
	}

	/*
	 * If the space info is for both data and metadata it means we have a
	 * small filesystem and we can't use the clustering stuff.
	 */
	if (btrfs_mixed_space_info(space_info))
		use_cluster = false;

	if (orig_root->ref_cows || empty_size)
		allowed_chunk_alloc = 1;

	if (data & BTRFS_BLOCK_GROUP_METADATA && use_cluster) {
		last_ptr = &root->fs_info->meta_alloc_cluster;
		if (!btrfs_test_opt(root, SSD))
			empty_cluster = 64 * 1024;
	}

	if ((data & BTRFS_BLOCK_GROUP_DATA) && use_cluster &&
	    btrfs_test_opt(root, SSD)) {
		last_ptr = &root->fs_info->data_alloc_cluster;
	}

	if (last_ptr) {
		spin_lock(&last_ptr->lock);
		if (last_ptr->block_group)
			hint_byte = last_ptr->window_start;
		spin_unlock(&last_ptr->lock);
	}

	search_start = max(search_start, first_logical_byte(root, 0));
	search_start = max(search_start, hint_byte);

	if (!last_ptr)
		empty_cluster = 0;

	if (search_start == hint_byte) {
		block_group = btrfs_lookup_block_group(root->fs_info,
						       search_start);
		used_block_group = block_group;
		/*
		 * we don't want to use the block group if it doesn't match our
		 * allocation bits, or if its not cached.
		 *
		 * However if we are re-searching with an ideal block group
		 * picked out then we don't care that the block group is cached.
		 */
		if (block_group && block_group_bits(block_group, data) &&
		    block_group->cached != BTRFS_CACHE_NO) {
			down_read(&space_info->groups_sem);
			if (list_empty(&block_group->list) ||
			    block_group->ro) {
				/*
				 * someone is removing this block group,
				 * we can't jump into the have_block_group
				 * target because our list pointers are not
				 * valid
				 */
				btrfs_put_block_group(block_group);
				up_read(&space_info->groups_sem);
			} else {
				index = get_block_group_index(block_group);
				goto have_block_group;
			}
		} else if (block_group) {
			btrfs_put_block_group(block_group);
		}
	}
search:
	have_caching_bg = false;
	down_read(&space_info->groups_sem);
	list_for_each_entry(block_group, &space_info->block_groups[index],
			    list) {
		u64 offset;
		int cached;

		used_block_group = block_group;
		btrfs_get_block_group(block_group);
		search_start = block_group->key.objectid;

		/*
		 * this can happen if we end up cycling through all the
		 * raid types, but we want to make sure we only allocate
		 * for the proper type.
		 */
		if (!block_group_bits(block_group, data)) {
		    u64 extra = BTRFS_BLOCK_GROUP_DUP |
				BTRFS_BLOCK_GROUP_RAID1 |
				BTRFS_BLOCK_GROUP_RAID10;

			/*
			 * if they asked for extra copies and this block group
			 * doesn't provide them, bail.  This does allow us to
			 * fill raid0 from raid1.
			 */
			if ((data & extra) && !(block_group->flags & extra))
				goto loop;
		}

have_block_group:
		cached = block_group_cache_done(block_group);
		if (unlikely(!cached)) {
			found_uncached_bg = true;
			ret = cache_block_group(block_group, trans,
<<<<<<< HEAD
						orig_root, 0);
			BUG_ON(ret);
=======
						orig_root, 1);
			BUG_ON(ret < 0); /* -ENOMEM */
			if (block_group->cached == BTRFS_CACHE_FINISHED)
				goto alloc;

			free_percent = btrfs_block_group_used(&block_group->item);
			free_percent *= 100;
			free_percent = div64_u64(free_percent,
						 block_group->key.offset);
			free_percent = 100 - free_percent;
			if (free_percent > ideal_cache_percent &&
			    likely(!block_group->ro)) {
				ideal_cache_offset = block_group->key.objectid;
				ideal_cache_percent = free_percent;
			}

			/*
			 * The caching workers are limited to 2 threads, so we
			 * can queue as much work as we care to.
			 */
			if (loop > LOOP_FIND_IDEAL) {
				ret = cache_block_group(block_group, trans,
							orig_root, 0);
				BUG_ON(ret); /* -ENOMEM */
			}

			/*
			 * If loop is set for cached only, try the next block
			 * group.
			 */
			if (loop == LOOP_FIND_IDEAL)
				goto loop;
>>>>>>> 65139ed9
		}

		if (unlikely(block_group->ro))
			goto loop;

		/*
		 * Ok we want to try and use the cluster allocator, so
		 * lets look there
		 */
		if (last_ptr) {
			/*
			 * the refill lock keeps out other
			 * people trying to start a new cluster
			 */
			spin_lock(&last_ptr->refill_lock);
			used_block_group = last_ptr->block_group;
			if (used_block_group != block_group &&
			    (!used_block_group ||
			     used_block_group->ro ||
			     !block_group_bits(used_block_group, data))) {
				used_block_group = block_group;
				goto refill_cluster;
			}

			if (used_block_group != block_group)
				btrfs_get_block_group(used_block_group);

			offset = btrfs_alloc_from_cluster(used_block_group,
			  last_ptr, num_bytes, used_block_group->key.objectid);
			if (offset) {
				/* we have a block, we're done */
				spin_unlock(&last_ptr->refill_lock);
				trace_btrfs_reserve_extent_cluster(root,
					block_group, search_start, num_bytes);
				goto checks;
			}

			WARN_ON(last_ptr->block_group != used_block_group);
			if (used_block_group != block_group) {
				btrfs_put_block_group(used_block_group);
				used_block_group = block_group;
			}
refill_cluster:
			BUG_ON(used_block_group != block_group);
			/* If we are on LOOP_NO_EMPTY_SIZE, we can't
			 * set up a new clusters, so lets just skip it
			 * and let the allocator find whatever block
			 * it can find.  If we reach this point, we
			 * will have tried the cluster allocator
			 * plenty of times and not have found
			 * anything, so we are likely way too
			 * fragmented for the clustering stuff to find
			 * anything.
			 *
			 * However, if the cluster is taken from the
			 * current block group, release the cluster
			 * first, so that we stand a better chance of
			 * succeeding in the unclustered
			 * allocation.  */
			if (loop >= LOOP_NO_EMPTY_SIZE &&
			    last_ptr->block_group != block_group) {
				spin_unlock(&last_ptr->refill_lock);
				goto unclustered_alloc;
			}

			/*
			 * this cluster didn't work out, free it and
			 * start over
			 */
			btrfs_return_cluster_to_free_space(NULL, last_ptr);

			if (loop >= LOOP_NO_EMPTY_SIZE) {
				spin_unlock(&last_ptr->refill_lock);
				goto unclustered_alloc;
			}

			/* allocate a cluster in this block group */
			ret = btrfs_find_space_cluster(trans, root,
					       block_group, last_ptr,
					       search_start, num_bytes,
					       empty_cluster + empty_size);
			if (ret == 0) {
				/*
				 * now pull our allocation out of this
				 * cluster
				 */
				offset = btrfs_alloc_from_cluster(block_group,
						  last_ptr, num_bytes,
						  search_start);
				if (offset) {
					/* we found one, proceed */
					spin_unlock(&last_ptr->refill_lock);
					trace_btrfs_reserve_extent_cluster(root,
						block_group, search_start,
						num_bytes);
					goto checks;
				}
			} else if (!cached && loop > LOOP_CACHING_NOWAIT
				   && !failed_cluster_refill) {
				spin_unlock(&last_ptr->refill_lock);

				failed_cluster_refill = true;
				wait_block_group_cache_progress(block_group,
				       num_bytes + empty_cluster + empty_size);
				goto have_block_group;
			}

			/*
			 * at this point we either didn't find a cluster
			 * or we weren't able to allocate a block from our
			 * cluster.  Free the cluster we've been trying
			 * to use, and go to the next block group
			 */
			btrfs_return_cluster_to_free_space(NULL, last_ptr);
			spin_unlock(&last_ptr->refill_lock);
			goto loop;
		}

unclustered_alloc:
		spin_lock(&block_group->free_space_ctl->tree_lock);
		if (cached &&
		    block_group->free_space_ctl->free_space <
		    num_bytes + empty_cluster + empty_size) {
			spin_unlock(&block_group->free_space_ctl->tree_lock);
			goto loop;
		}
		spin_unlock(&block_group->free_space_ctl->tree_lock);

		offset = btrfs_find_space_for_alloc(block_group, search_start,
						    num_bytes, empty_size);
		/*
		 * If we didn't find a chunk, and we haven't failed on this
		 * block group before, and this block group is in the middle of
		 * caching and we are ok with waiting, then go ahead and wait
		 * for progress to be made, and set failed_alloc to true.
		 *
		 * If failed_alloc is true then we've already waited on this
		 * block group once and should move on to the next block group.
		 */
		if (!offset && !failed_alloc && !cached &&
		    loop > LOOP_CACHING_NOWAIT) {
			wait_block_group_cache_progress(block_group,
						num_bytes + empty_size);
			failed_alloc = true;
			goto have_block_group;
		} else if (!offset) {
			if (!cached)
				have_caching_bg = true;
			goto loop;
		}
checks:
		search_start = stripe_align(root, offset);

		/* move on to the next group */
		if (search_start + num_bytes >
		    used_block_group->key.objectid + used_block_group->key.offset) {
			btrfs_add_free_space(used_block_group, offset, num_bytes);
			goto loop;
		}

		if (offset < search_start)
			btrfs_add_free_space(used_block_group, offset,
					     search_start - offset);
		BUG_ON(offset > search_start);

		ret = btrfs_update_reserved_bytes(used_block_group, num_bytes,
						  alloc_type);
		if (ret == -EAGAIN) {
			btrfs_add_free_space(used_block_group, offset, num_bytes);
			goto loop;
		}

		/* we are all good, lets return */
		ins->objectid = search_start;
		ins->offset = num_bytes;

		trace_btrfs_reserve_extent(orig_root, block_group,
					   search_start, num_bytes);
		if (offset < search_start)
			btrfs_add_free_space(used_block_group, offset,
					     search_start - offset);
		BUG_ON(offset > search_start);
		if (used_block_group != block_group)
			btrfs_put_block_group(used_block_group);
		btrfs_put_block_group(block_group);
		break;
loop:
		failed_cluster_refill = false;
		failed_alloc = false;
		BUG_ON(index != get_block_group_index(block_group));
		if (used_block_group != block_group)
			btrfs_put_block_group(used_block_group);
		btrfs_put_block_group(block_group);
	}
	up_read(&space_info->groups_sem);

	if (!ins->objectid && loop >= LOOP_CACHING_WAIT && have_caching_bg)
		goto search;

	if (!ins->objectid && ++index < BTRFS_NR_RAID_TYPES)
		goto search;

	/*
	 * LOOP_CACHING_NOWAIT, search partially cached block groups, kicking
	 *			caching kthreads as we move along
	 * LOOP_CACHING_WAIT, search everything, and wait if our bg is caching
	 * LOOP_ALLOC_CHUNK, force a chunk allocation and try again
	 * LOOP_NO_EMPTY_SIZE, set empty_size and empty_cluster to 0 and try
	 *			again
	 */
	if (!ins->objectid && loop < LOOP_NO_EMPTY_SIZE) {
		index = 0;
		loop++;
		if (loop == LOOP_ALLOC_CHUNK) {
		       if (allowed_chunk_alloc) {
				ret = do_chunk_alloc(trans, root, num_bytes +
						     2 * 1024 * 1024, data,
						     CHUNK_ALLOC_LIMITED);
				if (ret < 0) {
					btrfs_abort_transaction(trans,
								root, ret);
					goto out;
				}
				allowed_chunk_alloc = 0;
				if (ret == 1)
					done_chunk_alloc = 1;
			} else if (!done_chunk_alloc &&
				   space_info->force_alloc ==
				   CHUNK_ALLOC_NO_FORCE) {
				space_info->force_alloc = CHUNK_ALLOC_LIMITED;
			}

		       /*
			* We didn't allocate a chunk, go ahead and drop the
			* empty size and loop again.
			*/
		       if (!done_chunk_alloc)
			       loop = LOOP_NO_EMPTY_SIZE;
		}

		if (loop == LOOP_NO_EMPTY_SIZE) {
			empty_size = 0;
			empty_cluster = 0;
		}

		goto search;
	} else if (!ins->objectid) {
		ret = -ENOSPC;
	} else if (ins->objectid) {
		ret = 0;
	}
out:

	return ret;
}

static void dump_space_info(struct btrfs_space_info *info, u64 bytes,
			    int dump_block_groups)
{
	struct btrfs_block_group_cache *cache;
	int index = 0;

	spin_lock(&info->lock);
	printk(KERN_INFO "space_info %llu has %llu free, is %sfull\n",
	       (unsigned long long)info->flags,
	       (unsigned long long)(info->total_bytes - info->bytes_used -
				    info->bytes_pinned - info->bytes_reserved -
				    info->bytes_readonly),
	       (info->full) ? "" : "not ");
	printk(KERN_INFO "space_info total=%llu, used=%llu, pinned=%llu, "
	       "reserved=%llu, may_use=%llu, readonly=%llu\n",
	       (unsigned long long)info->total_bytes,
	       (unsigned long long)info->bytes_used,
	       (unsigned long long)info->bytes_pinned,
	       (unsigned long long)info->bytes_reserved,
	       (unsigned long long)info->bytes_may_use,
	       (unsigned long long)info->bytes_readonly);
	spin_unlock(&info->lock);

	if (!dump_block_groups)
		return;

	down_read(&info->groups_sem);
again:
	list_for_each_entry(cache, &info->block_groups[index], list) {
		spin_lock(&cache->lock);
		printk(KERN_INFO "block group %llu has %llu bytes, %llu used "
		       "%llu pinned %llu reserved\n",
		       (unsigned long long)cache->key.objectid,
		       (unsigned long long)cache->key.offset,
		       (unsigned long long)btrfs_block_group_used(&cache->item),
		       (unsigned long long)cache->pinned,
		       (unsigned long long)cache->reserved);
		btrfs_dump_free_space(cache, bytes);
		spin_unlock(&cache->lock);
	}
	if (++index < BTRFS_NR_RAID_TYPES)
		goto again;
	up_read(&info->groups_sem);
}

int btrfs_reserve_extent(struct btrfs_trans_handle *trans,
			 struct btrfs_root *root,
			 u64 num_bytes, u64 min_alloc_size,
			 u64 empty_size, u64 hint_byte,
			 struct btrfs_key *ins, u64 data)
{
	bool final_tried = false;
	int ret;

	data = btrfs_get_alloc_profile(root, data);
again:
	/*
	 * the only place that sets empty_size is btrfs_realloc_node, which
	 * is not called recursively on allocations
	 */
	if (empty_size || root->ref_cows) {
		ret = do_chunk_alloc(trans, root->fs_info->extent_root,
				     num_bytes + 2 * 1024 * 1024, data,
				     CHUNK_ALLOC_NO_FORCE);
		if (ret < 0 && ret != -ENOSPC) {
			btrfs_abort_transaction(trans, root, ret);
			return ret;
		}
	}

	WARN_ON(num_bytes < root->sectorsize);
	ret = find_free_extent(trans, root, num_bytes, empty_size,
			       hint_byte, ins, data);

	if (ret == -ENOSPC) {
		if (!final_tried) {
			num_bytes = num_bytes >> 1;
			num_bytes = num_bytes & ~(root->sectorsize - 1);
			num_bytes = max(num_bytes, min_alloc_size);
			ret = do_chunk_alloc(trans, root->fs_info->extent_root,
				       num_bytes, data, CHUNK_ALLOC_FORCE);
			if (ret < 0 && ret != -ENOSPC) {
				btrfs_abort_transaction(trans, root, ret);
				return ret;
			}
			if (num_bytes == min_alloc_size)
				final_tried = true;
			goto again;
		} else if (btrfs_test_opt(root, ENOSPC_DEBUG)) {
			struct btrfs_space_info *sinfo;

			sinfo = __find_space_info(root->fs_info, data);
			printk(KERN_ERR "btrfs allocation failed flags %llu, "
			       "wanted %llu\n", (unsigned long long)data,
			       (unsigned long long)num_bytes);
			if (sinfo)
				dump_space_info(sinfo, num_bytes, 1);
		}
	}

	trace_btrfs_reserved_extent_alloc(root, ins->objectid, ins->offset);

	return ret;
}

static int __btrfs_free_reserved_extent(struct btrfs_root *root,
					u64 start, u64 len, int pin)
{
	struct btrfs_block_group_cache *cache;
	int ret = 0;

	cache = btrfs_lookup_block_group(root->fs_info, start);
	if (!cache) {
		printk(KERN_ERR "Unable to find block group for %llu\n",
		       (unsigned long long)start);
		return -ENOSPC;
	}

	if (btrfs_test_opt(root, DISCARD))
		ret = btrfs_discard_extent(root, start, len, NULL);

	if (pin)
		pin_down_extent(root, cache, start, len, 1);
	else {
		btrfs_add_free_space(cache, start, len);
		btrfs_update_reserved_bytes(cache, len, RESERVE_FREE);
	}
	btrfs_put_block_group(cache);

	trace_btrfs_reserved_extent_free(root, start, len);

	return ret;
}

int btrfs_free_reserved_extent(struct btrfs_root *root,
					u64 start, u64 len)
{
	return __btrfs_free_reserved_extent(root, start, len, 0);
}

int btrfs_free_and_pin_reserved_extent(struct btrfs_root *root,
				       u64 start, u64 len)
{
	return __btrfs_free_reserved_extent(root, start, len, 1);
}

static int alloc_reserved_file_extent(struct btrfs_trans_handle *trans,
				      struct btrfs_root *root,
				      u64 parent, u64 root_objectid,
				      u64 flags, u64 owner, u64 offset,
				      struct btrfs_key *ins, int ref_mod)
{
	int ret;
	struct btrfs_fs_info *fs_info = root->fs_info;
	struct btrfs_extent_item *extent_item;
	struct btrfs_extent_inline_ref *iref;
	struct btrfs_path *path;
	struct extent_buffer *leaf;
	int type;
	u32 size;

	if (parent > 0)
		type = BTRFS_SHARED_DATA_REF_KEY;
	else
		type = BTRFS_EXTENT_DATA_REF_KEY;

	size = sizeof(*extent_item) + btrfs_extent_inline_ref_size(type);

	path = btrfs_alloc_path();
	if (!path)
		return -ENOMEM;

	path->leave_spinning = 1;
	ret = btrfs_insert_empty_item(trans, fs_info->extent_root, path,
				      ins, size);
	if (ret) {
		btrfs_free_path(path);
		return ret;
	}

	leaf = path->nodes[0];
	extent_item = btrfs_item_ptr(leaf, path->slots[0],
				     struct btrfs_extent_item);
	btrfs_set_extent_refs(leaf, extent_item, ref_mod);
	btrfs_set_extent_generation(leaf, extent_item, trans->transid);
	btrfs_set_extent_flags(leaf, extent_item,
			       flags | BTRFS_EXTENT_FLAG_DATA);

	iref = (struct btrfs_extent_inline_ref *)(extent_item + 1);
	btrfs_set_extent_inline_ref_type(leaf, iref, type);
	if (parent > 0) {
		struct btrfs_shared_data_ref *ref;
		ref = (struct btrfs_shared_data_ref *)(iref + 1);
		btrfs_set_extent_inline_ref_offset(leaf, iref, parent);
		btrfs_set_shared_data_ref_count(leaf, ref, ref_mod);
	} else {
		struct btrfs_extent_data_ref *ref;
		ref = (struct btrfs_extent_data_ref *)(&iref->offset);
		btrfs_set_extent_data_ref_root(leaf, ref, root_objectid);
		btrfs_set_extent_data_ref_objectid(leaf, ref, owner);
		btrfs_set_extent_data_ref_offset(leaf, ref, offset);
		btrfs_set_extent_data_ref_count(leaf, ref, ref_mod);
	}

	btrfs_mark_buffer_dirty(path->nodes[0]);
	btrfs_free_path(path);

	ret = update_block_group(trans, root, ins->objectid, ins->offset, 1);
	if (ret) { /* -ENOENT, logic error */
		printk(KERN_ERR "btrfs update block group failed for %llu "
		       "%llu\n", (unsigned long long)ins->objectid,
		       (unsigned long long)ins->offset);
		BUG();
	}
	return ret;
}

static int alloc_reserved_tree_block(struct btrfs_trans_handle *trans,
				     struct btrfs_root *root,
				     u64 parent, u64 root_objectid,
				     u64 flags, struct btrfs_disk_key *key,
				     int level, struct btrfs_key *ins)
{
	int ret;
	struct btrfs_fs_info *fs_info = root->fs_info;
	struct btrfs_extent_item *extent_item;
	struct btrfs_tree_block_info *block_info;
	struct btrfs_extent_inline_ref *iref;
	struct btrfs_path *path;
	struct extent_buffer *leaf;
	u32 size = sizeof(*extent_item) + sizeof(*block_info) + sizeof(*iref);

	path = btrfs_alloc_path();
	if (!path)
		return -ENOMEM;

	path->leave_spinning = 1;
	ret = btrfs_insert_empty_item(trans, fs_info->extent_root, path,
				      ins, size);
	if (ret) {
		btrfs_free_path(path);
		return ret;
	}

	leaf = path->nodes[0];
	extent_item = btrfs_item_ptr(leaf, path->slots[0],
				     struct btrfs_extent_item);
	btrfs_set_extent_refs(leaf, extent_item, 1);
	btrfs_set_extent_generation(leaf, extent_item, trans->transid);
	btrfs_set_extent_flags(leaf, extent_item,
			       flags | BTRFS_EXTENT_FLAG_TREE_BLOCK);
	block_info = (struct btrfs_tree_block_info *)(extent_item + 1);

	btrfs_set_tree_block_key(leaf, block_info, key);
	btrfs_set_tree_block_level(leaf, block_info, level);

	iref = (struct btrfs_extent_inline_ref *)(block_info + 1);
	if (parent > 0) {
		BUG_ON(!(flags & BTRFS_BLOCK_FLAG_FULL_BACKREF));
		btrfs_set_extent_inline_ref_type(leaf, iref,
						 BTRFS_SHARED_BLOCK_REF_KEY);
		btrfs_set_extent_inline_ref_offset(leaf, iref, parent);
	} else {
		btrfs_set_extent_inline_ref_type(leaf, iref,
						 BTRFS_TREE_BLOCK_REF_KEY);
		btrfs_set_extent_inline_ref_offset(leaf, iref, root_objectid);
	}

	btrfs_mark_buffer_dirty(leaf);
	btrfs_free_path(path);

	ret = update_block_group(trans, root, ins->objectid, ins->offset, 1);
	if (ret) { /* -ENOENT, logic error */
		printk(KERN_ERR "btrfs update block group failed for %llu "
		       "%llu\n", (unsigned long long)ins->objectid,
		       (unsigned long long)ins->offset);
		BUG();
	}
	return ret;
}

int btrfs_alloc_reserved_file_extent(struct btrfs_trans_handle *trans,
				     struct btrfs_root *root,
				     u64 root_objectid, u64 owner,
				     u64 offset, struct btrfs_key *ins)
{
	int ret;

	BUG_ON(root_objectid == BTRFS_TREE_LOG_OBJECTID);

	ret = btrfs_add_delayed_data_ref(root->fs_info, trans, ins->objectid,
					 ins->offset, 0,
					 root_objectid, owner, offset,
					 BTRFS_ADD_DELAYED_EXTENT, NULL, 0);
	return ret;
}

/*
 * this is used by the tree logging recovery code.  It records that
 * an extent has been allocated and makes sure to clear the free
 * space cache bits as well
 */
int btrfs_alloc_logged_file_extent(struct btrfs_trans_handle *trans,
				   struct btrfs_root *root,
				   u64 root_objectid, u64 owner, u64 offset,
				   struct btrfs_key *ins)
{
	int ret;
	struct btrfs_block_group_cache *block_group;
	struct btrfs_caching_control *caching_ctl;
	u64 start = ins->objectid;
	u64 num_bytes = ins->offset;

	block_group = btrfs_lookup_block_group(root->fs_info, ins->objectid);
	cache_block_group(block_group, trans, NULL, 0);
	caching_ctl = get_caching_control(block_group);

	if (!caching_ctl) {
		BUG_ON(!block_group_cache_done(block_group));
		ret = btrfs_remove_free_space(block_group, start, num_bytes);
		BUG_ON(ret); /* -ENOMEM */
	} else {
		mutex_lock(&caching_ctl->mutex);

		if (start >= caching_ctl->progress) {
			ret = add_excluded_extent(root, start, num_bytes);
			BUG_ON(ret); /* -ENOMEM */
		} else if (start + num_bytes <= caching_ctl->progress) {
			ret = btrfs_remove_free_space(block_group,
						      start, num_bytes);
			BUG_ON(ret); /* -ENOMEM */
		} else {
			num_bytes = caching_ctl->progress - start;
			ret = btrfs_remove_free_space(block_group,
						      start, num_bytes);
			BUG_ON(ret); /* -ENOMEM */

			start = caching_ctl->progress;
			num_bytes = ins->objectid + ins->offset -
				    caching_ctl->progress;
			ret = add_excluded_extent(root, start, num_bytes);
			BUG_ON(ret); /* -ENOMEM */
		}

		mutex_unlock(&caching_ctl->mutex);
		put_caching_control(caching_ctl);
	}

	ret = btrfs_update_reserved_bytes(block_group, ins->offset,
					  RESERVE_ALLOC_NO_ACCOUNT);
	BUG_ON(ret); /* logic error */
	btrfs_put_block_group(block_group);
	ret = alloc_reserved_file_extent(trans, root, 0, root_objectid,
					 0, owner, offset, ins, 1);
	return ret;
}

struct extent_buffer *btrfs_init_new_buffer(struct btrfs_trans_handle *trans,
					    struct btrfs_root *root,
					    u64 bytenr, u32 blocksize,
					    int level)
{
	struct extent_buffer *buf;

	buf = btrfs_find_create_tree_block(root, bytenr, blocksize);
	if (!buf)
		return ERR_PTR(-ENOMEM);
	btrfs_set_header_generation(buf, trans->transid);
	btrfs_set_buffer_lockdep_class(root->root_key.objectid, buf, level);
	btrfs_tree_lock(buf);
	clean_tree_block(trans, root, buf);
	clear_bit(EXTENT_BUFFER_STALE, &buf->bflags);

	btrfs_set_lock_blocking(buf);
	btrfs_set_buffer_uptodate(buf);

	if (root->root_key.objectid == BTRFS_TREE_LOG_OBJECTID) {
		/*
		 * we allow two log transactions at a time, use different
		 * EXENT bit to differentiate dirty pages.
		 */
		if (root->log_transid % 2 == 0)
			set_extent_dirty(&root->dirty_log_pages, buf->start,
					buf->start + buf->len - 1, GFP_NOFS);
		else
			set_extent_new(&root->dirty_log_pages, buf->start,
					buf->start + buf->len - 1, GFP_NOFS);
	} else {
		set_extent_dirty(&trans->transaction->dirty_pages, buf->start,
			 buf->start + buf->len - 1, GFP_NOFS);
	}
	trans->blocks_used++;
	/* this returns a buffer locked for blocking */
	return buf;
}

static struct btrfs_block_rsv *
use_block_rsv(struct btrfs_trans_handle *trans,
	      struct btrfs_root *root, u32 blocksize)
{
	struct btrfs_block_rsv *block_rsv;
	struct btrfs_block_rsv *global_rsv = &root->fs_info->global_block_rsv;
	int ret;

	block_rsv = get_block_rsv(trans, root);

	if (block_rsv->size == 0) {
		ret = reserve_metadata_bytes(root, block_rsv, blocksize, 0);
		/*
		 * If we couldn't reserve metadata bytes try and use some from
		 * the global reserve.
		 */
		if (ret && block_rsv != global_rsv) {
			ret = block_rsv_use_bytes(global_rsv, blocksize);
			if (!ret)
				return global_rsv;
			return ERR_PTR(ret);
		} else if (ret) {
			return ERR_PTR(ret);
		}
		return block_rsv;
	}

	ret = block_rsv_use_bytes(block_rsv, blocksize);
	if (!ret)
		return block_rsv;
	if (ret) {
		static DEFINE_RATELIMIT_STATE(_rs,
				DEFAULT_RATELIMIT_INTERVAL,
				/*DEFAULT_RATELIMIT_BURST*/ 2);
		if (__ratelimit(&_rs)) {
			printk(KERN_DEBUG "btrfs: block rsv returned %d\n", ret);
			WARN_ON(1);
		}
		ret = reserve_metadata_bytes(root, block_rsv, blocksize, 0);
		if (!ret) {
			return block_rsv;
		} else if (ret && block_rsv != global_rsv) {
			ret = block_rsv_use_bytes(global_rsv, blocksize);
			if (!ret)
				return global_rsv;
		}
	}

	return ERR_PTR(-ENOSPC);
}

static void unuse_block_rsv(struct btrfs_fs_info *fs_info,
			    struct btrfs_block_rsv *block_rsv, u32 blocksize)
{
	block_rsv_add_bytes(block_rsv, blocksize, 0);
	block_rsv_release_bytes(fs_info, block_rsv, NULL, 0);
}

/*
 * finds a free extent and does all the dirty work required for allocation
 * returns the key for the extent through ins, and a tree buffer for
 * the first block of the extent through buf.
 *
 * returns the tree buffer or NULL.
 */
struct extent_buffer *btrfs_alloc_free_block(struct btrfs_trans_handle *trans,
					struct btrfs_root *root, u32 blocksize,
					u64 parent, u64 root_objectid,
					struct btrfs_disk_key *key, int level,
					u64 hint, u64 empty_size, int for_cow)
{
	struct btrfs_key ins;
	struct btrfs_block_rsv *block_rsv;
	struct extent_buffer *buf;
	u64 flags = 0;
	int ret;


	block_rsv = use_block_rsv(trans, root, blocksize);
	if (IS_ERR(block_rsv))
		return ERR_CAST(block_rsv);

	ret = btrfs_reserve_extent(trans, root, blocksize, blocksize,
				   empty_size, hint, &ins, 0);
	if (ret) {
		unuse_block_rsv(root->fs_info, block_rsv, blocksize);
		return ERR_PTR(ret);
	}

	buf = btrfs_init_new_buffer(trans, root, ins.objectid,
				    blocksize, level);
	BUG_ON(IS_ERR(buf)); /* -ENOMEM */

	if (root_objectid == BTRFS_TREE_RELOC_OBJECTID) {
		if (parent == 0)
			parent = ins.objectid;
		flags |= BTRFS_BLOCK_FLAG_FULL_BACKREF;
	} else
		BUG_ON(parent > 0);

	if (root_objectid != BTRFS_TREE_LOG_OBJECTID) {
		struct btrfs_delayed_extent_op *extent_op;
		extent_op = kmalloc(sizeof(*extent_op), GFP_NOFS);
		BUG_ON(!extent_op); /* -ENOMEM */
		if (key)
			memcpy(&extent_op->key, key, sizeof(extent_op->key));
		else
			memset(&extent_op->key, 0, sizeof(extent_op->key));
		extent_op->flags_to_set = flags;
		extent_op->update_key = 1;
		extent_op->update_flags = 1;
		extent_op->is_data = 0;

		ret = btrfs_add_delayed_tree_ref(root->fs_info, trans,
					ins.objectid,
					ins.offset, parent, root_objectid,
					level, BTRFS_ADD_DELAYED_EXTENT,
					extent_op, for_cow);
		BUG_ON(ret); /* -ENOMEM */
	}
	return buf;
}

struct walk_control {
	u64 refs[BTRFS_MAX_LEVEL];
	u64 flags[BTRFS_MAX_LEVEL];
	struct btrfs_key update_progress;
	int stage;
	int level;
	int shared_level;
	int update_ref;
	int keep_locks;
	int reada_slot;
	int reada_count;
	int for_reloc;
};

#define DROP_REFERENCE	1
#define UPDATE_BACKREF	2

static noinline void reada_walk_down(struct btrfs_trans_handle *trans,
				     struct btrfs_root *root,
				     struct walk_control *wc,
				     struct btrfs_path *path)
{
	u64 bytenr;
	u64 generation;
	u64 refs;
	u64 flags;
	u32 nritems;
	u32 blocksize;
	struct btrfs_key key;
	struct extent_buffer *eb;
	int ret;
	int slot;
	int nread = 0;

	if (path->slots[wc->level] < wc->reada_slot) {
		wc->reada_count = wc->reada_count * 2 / 3;
		wc->reada_count = max(wc->reada_count, 2);
	} else {
		wc->reada_count = wc->reada_count * 3 / 2;
		wc->reada_count = min_t(int, wc->reada_count,
					BTRFS_NODEPTRS_PER_BLOCK(root));
	}

	eb = path->nodes[wc->level];
	nritems = btrfs_header_nritems(eb);
	blocksize = btrfs_level_size(root, wc->level - 1);

	for (slot = path->slots[wc->level]; slot < nritems; slot++) {
		if (nread >= wc->reada_count)
			break;

		cond_resched();
		bytenr = btrfs_node_blockptr(eb, slot);
		generation = btrfs_node_ptr_generation(eb, slot);

		if (slot == path->slots[wc->level])
			goto reada;

		if (wc->stage == UPDATE_BACKREF &&
		    generation <= root->root_key.offset)
			continue;

		/* We don't lock the tree block, it's OK to be racy here */
		ret = btrfs_lookup_extent_info(trans, root, bytenr, blocksize,
					       &refs, &flags);
		/* We don't care about errors in readahead. */
		if (ret < 0)
			continue;
		BUG_ON(refs == 0);

		if (wc->stage == DROP_REFERENCE) {
			if (refs == 1)
				goto reada;

			if (wc->level == 1 &&
			    (flags & BTRFS_BLOCK_FLAG_FULL_BACKREF))
				continue;
			if (!wc->update_ref ||
			    generation <= root->root_key.offset)
				continue;
			btrfs_node_key_to_cpu(eb, &key, slot);
			ret = btrfs_comp_cpu_keys(&key,
						  &wc->update_progress);
			if (ret < 0)
				continue;
		} else {
			if (wc->level == 1 &&
			    (flags & BTRFS_BLOCK_FLAG_FULL_BACKREF))
				continue;
		}
reada:
		ret = readahead_tree_block(root, bytenr, blocksize,
					   generation);
		if (ret)
			break;
		nread++;
	}
	wc->reada_slot = slot;
}

/*
 * hepler to process tree block while walking down the tree.
 *
 * when wc->stage == UPDATE_BACKREF, this function updates
 * back refs for pointers in the block.
 *
 * NOTE: return value 1 means we should stop walking down.
 */
static noinline int walk_down_proc(struct btrfs_trans_handle *trans,
				   struct btrfs_root *root,
				   struct btrfs_path *path,
				   struct walk_control *wc, int lookup_info)
{
	int level = wc->level;
	struct extent_buffer *eb = path->nodes[level];
	u64 flag = BTRFS_BLOCK_FLAG_FULL_BACKREF;
	int ret;

	if (wc->stage == UPDATE_BACKREF &&
	    btrfs_header_owner(eb) != root->root_key.objectid)
		return 1;

	/*
	 * when reference count of tree block is 1, it won't increase
	 * again. once full backref flag is set, we never clear it.
	 */
	if (lookup_info &&
	    ((wc->stage == DROP_REFERENCE && wc->refs[level] != 1) ||
	     (wc->stage == UPDATE_BACKREF && !(wc->flags[level] & flag)))) {
		BUG_ON(!path->locks[level]);
		ret = btrfs_lookup_extent_info(trans, root,
					       eb->start, eb->len,
					       &wc->refs[level],
					       &wc->flags[level]);
		BUG_ON(ret == -ENOMEM);
		if (ret)
			return ret;
		BUG_ON(wc->refs[level] == 0);
	}

	if (wc->stage == DROP_REFERENCE) {
		if (wc->refs[level] > 1)
			return 1;

		if (path->locks[level] && !wc->keep_locks) {
			btrfs_tree_unlock_rw(eb, path->locks[level]);
			path->locks[level] = 0;
		}
		return 0;
	}

	/* wc->stage == UPDATE_BACKREF */
	if (!(wc->flags[level] & flag)) {
		BUG_ON(!path->locks[level]);
		ret = btrfs_inc_ref(trans, root, eb, 1, wc->for_reloc);
		BUG_ON(ret); /* -ENOMEM */
		ret = btrfs_dec_ref(trans, root, eb, 0, wc->for_reloc);
		BUG_ON(ret); /* -ENOMEM */
		ret = btrfs_set_disk_extent_flags(trans, root, eb->start,
						  eb->len, flag, 0);
		BUG_ON(ret); /* -ENOMEM */
		wc->flags[level] |= flag;
	}

	/*
	 * the block is shared by multiple trees, so it's not good to
	 * keep the tree lock
	 */
	if (path->locks[level] && level > 0) {
		btrfs_tree_unlock_rw(eb, path->locks[level]);
		path->locks[level] = 0;
	}
	return 0;
}

/*
 * hepler to process tree block pointer.
 *
 * when wc->stage == DROP_REFERENCE, this function checks
 * reference count of the block pointed to. if the block
 * is shared and we need update back refs for the subtree
 * rooted at the block, this function changes wc->stage to
 * UPDATE_BACKREF. if the block is shared and there is no
 * need to update back, this function drops the reference
 * to the block.
 *
 * NOTE: return value 1 means we should stop walking down.
 */
static noinline int do_walk_down(struct btrfs_trans_handle *trans,
				 struct btrfs_root *root,
				 struct btrfs_path *path,
				 struct walk_control *wc, int *lookup_info)
{
	u64 bytenr;
	u64 generation;
	u64 parent;
	u32 blocksize;
	struct btrfs_key key;
	struct extent_buffer *next;
	int level = wc->level;
	int reada = 0;
	int ret = 0;

	generation = btrfs_node_ptr_generation(path->nodes[level],
					       path->slots[level]);
	/*
	 * if the lower level block was created before the snapshot
	 * was created, we know there is no need to update back refs
	 * for the subtree
	 */
	if (wc->stage == UPDATE_BACKREF &&
	    generation <= root->root_key.offset) {
		*lookup_info = 1;
		return 1;
	}

	bytenr = btrfs_node_blockptr(path->nodes[level], path->slots[level]);
	blocksize = btrfs_level_size(root, level - 1);

	next = btrfs_find_tree_block(root, bytenr, blocksize);
	if (!next) {
		next = btrfs_find_create_tree_block(root, bytenr, blocksize);
		if (!next)
			return -ENOMEM;
		reada = 1;
	}
	btrfs_tree_lock(next);
	btrfs_set_lock_blocking(next);

	ret = btrfs_lookup_extent_info(trans, root, bytenr, blocksize,
				       &wc->refs[level - 1],
				       &wc->flags[level - 1]);
	if (ret < 0) {
		btrfs_tree_unlock(next);
		return ret;
	}

	BUG_ON(wc->refs[level - 1] == 0);
	*lookup_info = 0;

	if (wc->stage == DROP_REFERENCE) {
		if (wc->refs[level - 1] > 1) {
			if (level == 1 &&
			    (wc->flags[0] & BTRFS_BLOCK_FLAG_FULL_BACKREF))
				goto skip;

			if (!wc->update_ref ||
			    generation <= root->root_key.offset)
				goto skip;

			btrfs_node_key_to_cpu(path->nodes[level], &key,
					      path->slots[level]);
			ret = btrfs_comp_cpu_keys(&key, &wc->update_progress);
			if (ret < 0)
				goto skip;

			wc->stage = UPDATE_BACKREF;
			wc->shared_level = level - 1;
		}
	} else {
		if (level == 1 &&
		    (wc->flags[0] & BTRFS_BLOCK_FLAG_FULL_BACKREF))
			goto skip;
	}

	if (!btrfs_buffer_uptodate(next, generation)) {
		btrfs_tree_unlock(next);
		free_extent_buffer(next);
		next = NULL;
		*lookup_info = 1;
	}

	if (!next) {
		if (reada && level == 1)
			reada_walk_down(trans, root, wc, path);
		next = read_tree_block(root, bytenr, blocksize, generation);
		if (!next)
			return -EIO;
		btrfs_tree_lock(next);
		btrfs_set_lock_blocking(next);
	}

	level--;
	BUG_ON(level != btrfs_header_level(next));
	path->nodes[level] = next;
	path->slots[level] = 0;
	path->locks[level] = BTRFS_WRITE_LOCK_BLOCKING;
	wc->level = level;
	if (wc->level == 1)
		wc->reada_slot = 0;
	return 0;
skip:
	wc->refs[level - 1] = 0;
	wc->flags[level - 1] = 0;
	if (wc->stage == DROP_REFERENCE) {
		if (wc->flags[level] & BTRFS_BLOCK_FLAG_FULL_BACKREF) {
			parent = path->nodes[level]->start;
		} else {
			BUG_ON(root->root_key.objectid !=
			       btrfs_header_owner(path->nodes[level]));
			parent = 0;
		}

		ret = btrfs_free_extent(trans, root, bytenr, blocksize, parent,
				root->root_key.objectid, level - 1, 0, 0);
		BUG_ON(ret); /* -ENOMEM */
	}
	btrfs_tree_unlock(next);
	free_extent_buffer(next);
	*lookup_info = 1;
	return 1;
}

/*
 * hepler to process tree block while walking up the tree.
 *
 * when wc->stage == DROP_REFERENCE, this function drops
 * reference count on the block.
 *
 * when wc->stage == UPDATE_BACKREF, this function changes
 * wc->stage back to DROP_REFERENCE if we changed wc->stage
 * to UPDATE_BACKREF previously while processing the block.
 *
 * NOTE: return value 1 means we should stop walking up.
 */
static noinline int walk_up_proc(struct btrfs_trans_handle *trans,
				 struct btrfs_root *root,
				 struct btrfs_path *path,
				 struct walk_control *wc)
{
	int ret;
	int level = wc->level;
	struct extent_buffer *eb = path->nodes[level];
	u64 parent = 0;

	if (wc->stage == UPDATE_BACKREF) {
		BUG_ON(wc->shared_level < level);
		if (level < wc->shared_level)
			goto out;

		ret = find_next_key(path, level + 1, &wc->update_progress);
		if (ret > 0)
			wc->update_ref = 0;

		wc->stage = DROP_REFERENCE;
		wc->shared_level = -1;
		path->slots[level] = 0;

		/*
		 * check reference count again if the block isn't locked.
		 * we should start walking down the tree again if reference
		 * count is one.
		 */
		if (!path->locks[level]) {
			BUG_ON(level == 0);
			btrfs_tree_lock(eb);
			btrfs_set_lock_blocking(eb);
			path->locks[level] = BTRFS_WRITE_LOCK_BLOCKING;

			ret = btrfs_lookup_extent_info(trans, root,
						       eb->start, eb->len,
						       &wc->refs[level],
						       &wc->flags[level]);
			if (ret < 0) {
				btrfs_tree_unlock_rw(eb, path->locks[level]);
				return ret;
			}
			BUG_ON(wc->refs[level] == 0);
			if (wc->refs[level] == 1) {
				btrfs_tree_unlock_rw(eb, path->locks[level]);
				return 1;
			}
		}
	}

	/* wc->stage == DROP_REFERENCE */
	BUG_ON(wc->refs[level] > 1 && !path->locks[level]);

	if (wc->refs[level] == 1) {
		if (level == 0) {
			if (wc->flags[level] & BTRFS_BLOCK_FLAG_FULL_BACKREF)
				ret = btrfs_dec_ref(trans, root, eb, 1,
						    wc->for_reloc);
			else
				ret = btrfs_dec_ref(trans, root, eb, 0,
						    wc->for_reloc);
			BUG_ON(ret); /* -ENOMEM */
		}
		/* make block locked assertion in clean_tree_block happy */
		if (!path->locks[level] &&
		    btrfs_header_generation(eb) == trans->transid) {
			btrfs_tree_lock(eb);
			btrfs_set_lock_blocking(eb);
			path->locks[level] = BTRFS_WRITE_LOCK_BLOCKING;
		}
		clean_tree_block(trans, root, eb);
	}

	if (eb == root->node) {
		if (wc->flags[level] & BTRFS_BLOCK_FLAG_FULL_BACKREF)
			parent = eb->start;
		else
			BUG_ON(root->root_key.objectid !=
			       btrfs_header_owner(eb));
	} else {
		if (wc->flags[level + 1] & BTRFS_BLOCK_FLAG_FULL_BACKREF)
			parent = path->nodes[level + 1]->start;
		else
			BUG_ON(root->root_key.objectid !=
			       btrfs_header_owner(path->nodes[level + 1]));
	}

	btrfs_free_tree_block(trans, root, eb, parent, wc->refs[level] == 1, 0);
out:
	wc->refs[level] = 0;
	wc->flags[level] = 0;
	return 0;
}

static noinline int walk_down_tree(struct btrfs_trans_handle *trans,
				   struct btrfs_root *root,
				   struct btrfs_path *path,
				   struct walk_control *wc)
{
	int level = wc->level;
	int lookup_info = 1;
	int ret;

	while (level >= 0) {
		ret = walk_down_proc(trans, root, path, wc, lookup_info);
		if (ret > 0)
			break;

		if (level == 0)
			break;

		if (path->slots[level] >=
		    btrfs_header_nritems(path->nodes[level]))
			break;

		ret = do_walk_down(trans, root, path, wc, &lookup_info);
		if (ret > 0) {
			path->slots[level]++;
			continue;
		} else if (ret < 0)
			return ret;
		level = wc->level;
	}
	return 0;
}

static noinline int walk_up_tree(struct btrfs_trans_handle *trans,
				 struct btrfs_root *root,
				 struct btrfs_path *path,
				 struct walk_control *wc, int max_level)
{
	int level = wc->level;
	int ret;

	path->slots[level] = btrfs_header_nritems(path->nodes[level]);
	while (level < max_level && path->nodes[level]) {
		wc->level = level;
		if (path->slots[level] + 1 <
		    btrfs_header_nritems(path->nodes[level])) {
			path->slots[level]++;
			return 0;
		} else {
			ret = walk_up_proc(trans, root, path, wc);
			if (ret > 0)
				return 0;

			if (path->locks[level]) {
				btrfs_tree_unlock_rw(path->nodes[level],
						     path->locks[level]);
				path->locks[level] = 0;
			}
			free_extent_buffer(path->nodes[level]);
			path->nodes[level] = NULL;
			level++;
		}
	}
	return 1;
}

/*
 * drop a subvolume tree.
 *
 * this function traverses the tree freeing any blocks that only
 * referenced by the tree.
 *
 * when a shared tree block is found. this function decreases its
 * reference count by one. if update_ref is true, this function
 * also make sure backrefs for the shared block and all lower level
 * blocks are properly updated.
 */
int btrfs_drop_snapshot(struct btrfs_root *root,
			 struct btrfs_block_rsv *block_rsv, int update_ref,
			 int for_reloc)
{
	struct btrfs_path *path;
	struct btrfs_trans_handle *trans;
	struct btrfs_root *tree_root = root->fs_info->tree_root;
	struct btrfs_root_item *root_item = &root->root_item;
	struct walk_control *wc;
	struct btrfs_key key;
	int err = 0;
	int ret;
	int level;

	path = btrfs_alloc_path();
	if (!path) {
		err = -ENOMEM;
		goto out;
	}

	wc = kzalloc(sizeof(*wc), GFP_NOFS);
	if (!wc) {
		btrfs_free_path(path);
		err = -ENOMEM;
		goto out;
	}

	trans = btrfs_start_transaction(tree_root, 0);
	if (IS_ERR(trans)) {
		err = PTR_ERR(trans);
		goto out_free;
	}

	if (block_rsv)
		trans->block_rsv = block_rsv;

	if (btrfs_disk_key_objectid(&root_item->drop_progress) == 0) {
		level = btrfs_header_level(root->node);
		path->nodes[level] = btrfs_lock_root_node(root);
		btrfs_set_lock_blocking(path->nodes[level]);
		path->slots[level] = 0;
		path->locks[level] = BTRFS_WRITE_LOCK_BLOCKING;
		memset(&wc->update_progress, 0,
		       sizeof(wc->update_progress));
	} else {
		btrfs_disk_key_to_cpu(&key, &root_item->drop_progress);
		memcpy(&wc->update_progress, &key,
		       sizeof(wc->update_progress));

		level = root_item->drop_level;
		BUG_ON(level == 0);
		path->lowest_level = level;
		ret = btrfs_search_slot(NULL, root, &key, path, 0, 0);
		path->lowest_level = 0;
		if (ret < 0) {
			err = ret;
			goto out_end_trans;
		}
		WARN_ON(ret > 0);

		/*
		 * unlock our path, this is safe because only this
		 * function is allowed to delete this snapshot
		 */
		btrfs_unlock_up_safe(path, 0);

		level = btrfs_header_level(root->node);
		while (1) {
			btrfs_tree_lock(path->nodes[level]);
			btrfs_set_lock_blocking(path->nodes[level]);

			ret = btrfs_lookup_extent_info(trans, root,
						path->nodes[level]->start,
						path->nodes[level]->len,
						&wc->refs[level],
						&wc->flags[level]);
			if (ret < 0) {
				err = ret;
				goto out_end_trans;
			}
			BUG_ON(wc->refs[level] == 0);

			if (level == root_item->drop_level)
				break;

			btrfs_tree_unlock(path->nodes[level]);
			WARN_ON(wc->refs[level] != 1);
			level--;
		}
	}

	wc->level = level;
	wc->shared_level = -1;
	wc->stage = DROP_REFERENCE;
	wc->update_ref = update_ref;
	wc->keep_locks = 0;
	wc->for_reloc = for_reloc;
	wc->reada_count = BTRFS_NODEPTRS_PER_BLOCK(root);

	while (1) {
		ret = walk_down_tree(trans, root, path, wc);
		if (ret < 0) {
			err = ret;
			break;
		}

		ret = walk_up_tree(trans, root, path, wc, BTRFS_MAX_LEVEL);
		if (ret < 0) {
			err = ret;
			break;
		}

		if (ret > 0) {
			BUG_ON(wc->stage != DROP_REFERENCE);
			break;
		}

		if (wc->stage == DROP_REFERENCE) {
			level = wc->level;
			btrfs_node_key(path->nodes[level],
				       &root_item->drop_progress,
				       path->slots[level]);
			root_item->drop_level = level;
		}

		BUG_ON(wc->level == 0);
		if (btrfs_should_end_transaction(trans, tree_root)) {
			ret = btrfs_update_root(trans, tree_root,
						&root->root_key,
						root_item);
			if (ret) {
				btrfs_abort_transaction(trans, tree_root, ret);
				err = ret;
				goto out_end_trans;
			}

			btrfs_end_transaction_throttle(trans, tree_root);
			trans = btrfs_start_transaction(tree_root, 0);
			if (IS_ERR(trans)) {
				err = PTR_ERR(trans);
				goto out_free;
			}
			if (block_rsv)
				trans->block_rsv = block_rsv;
		}
	}
	btrfs_release_path(path);
	if (err)
		goto out_end_trans;

	ret = btrfs_del_root(trans, tree_root, &root->root_key);
	if (ret) {
		btrfs_abort_transaction(trans, tree_root, ret);
		goto out_end_trans;
	}

	if (root->root_key.objectid != BTRFS_TREE_RELOC_OBJECTID) {
		ret = btrfs_find_last_root(tree_root, root->root_key.objectid,
					   NULL, NULL);
		if (ret < 0) {
			btrfs_abort_transaction(trans, tree_root, ret);
			err = ret;
			goto out_end_trans;
		} else if (ret > 0) {
			/* if we fail to delete the orphan item this time
			 * around, it'll get picked up the next time.
			 *
			 * The most common failure here is just -ENOENT.
			 */
			btrfs_del_orphan_item(trans, tree_root,
					      root->root_key.objectid);
		}
	}

	if (root->in_radix) {
		btrfs_free_fs_root(tree_root->fs_info, root);
	} else {
		free_extent_buffer(root->node);
		free_extent_buffer(root->commit_root);
		kfree(root);
	}
out_end_trans:
	btrfs_end_transaction_throttle(trans, tree_root);
out_free:
	kfree(wc);
	btrfs_free_path(path);
out:
	if (err)
		btrfs_std_error(root->fs_info, err);
	return err;
}

/*
 * drop subtree rooted at tree block 'node'.
 *
 * NOTE: this function will unlock and release tree block 'node'
 * only used by relocation code
 */
int btrfs_drop_subtree(struct btrfs_trans_handle *trans,
			struct btrfs_root *root,
			struct extent_buffer *node,
			struct extent_buffer *parent)
{
	struct btrfs_path *path;
	struct walk_control *wc;
	int level;
	int parent_level;
	int ret = 0;
	int wret;

	BUG_ON(root->root_key.objectid != BTRFS_TREE_RELOC_OBJECTID);

	path = btrfs_alloc_path();
	if (!path)
		return -ENOMEM;

	wc = kzalloc(sizeof(*wc), GFP_NOFS);
	if (!wc) {
		btrfs_free_path(path);
		return -ENOMEM;
	}

	btrfs_assert_tree_locked(parent);
	parent_level = btrfs_header_level(parent);
	extent_buffer_get(parent);
	path->nodes[parent_level] = parent;
	path->slots[parent_level] = btrfs_header_nritems(parent);

	btrfs_assert_tree_locked(node);
	level = btrfs_header_level(node);
	path->nodes[level] = node;
	path->slots[level] = 0;
	path->locks[level] = BTRFS_WRITE_LOCK_BLOCKING;

	wc->refs[parent_level] = 1;
	wc->flags[parent_level] = BTRFS_BLOCK_FLAG_FULL_BACKREF;
	wc->level = level;
	wc->shared_level = -1;
	wc->stage = DROP_REFERENCE;
	wc->update_ref = 0;
	wc->keep_locks = 1;
	wc->for_reloc = 1;
	wc->reada_count = BTRFS_NODEPTRS_PER_BLOCK(root);

	while (1) {
		wret = walk_down_tree(trans, root, path, wc);
		if (wret < 0) {
			ret = wret;
			break;
		}

		wret = walk_up_tree(trans, root, path, wc, parent_level);
		if (wret < 0)
			ret = wret;
		if (wret != 0)
			break;
	}

	kfree(wc);
	btrfs_free_path(path);
	return ret;
}

static u64 update_block_group_flags(struct btrfs_root *root, u64 flags)
{
	u64 num_devices;
	u64 stripped = BTRFS_BLOCK_GROUP_RAID0 |
		BTRFS_BLOCK_GROUP_RAID1 | BTRFS_BLOCK_GROUP_RAID10;

	if (root->fs_info->balance_ctl) {
		struct btrfs_balance_control *bctl = root->fs_info->balance_ctl;
		u64 tgt = 0;

		/* pick restriper's target profile and return */
		if (flags & BTRFS_BLOCK_GROUP_DATA &&
		    bctl->data.flags & BTRFS_BALANCE_ARGS_CONVERT) {
			tgt = BTRFS_BLOCK_GROUP_DATA | bctl->data.target;
		} else if (flags & BTRFS_BLOCK_GROUP_SYSTEM &&
			   bctl->sys.flags & BTRFS_BALANCE_ARGS_CONVERT) {
			tgt = BTRFS_BLOCK_GROUP_SYSTEM | bctl->sys.target;
		} else if (flags & BTRFS_BLOCK_GROUP_METADATA &&
			   bctl->meta.flags & BTRFS_BALANCE_ARGS_CONVERT) {
			tgt = BTRFS_BLOCK_GROUP_METADATA | bctl->meta.target;
		}

		if (tgt) {
			/* extended -> chunk profile */
			tgt &= ~BTRFS_AVAIL_ALLOC_BIT_SINGLE;
			return tgt;
		}
	}

	/*
	 * we add in the count of missing devices because we want
	 * to make sure that any RAID levels on a degraded FS
	 * continue to be honored.
	 */
	num_devices = root->fs_info->fs_devices->rw_devices +
		root->fs_info->fs_devices->missing_devices;

	if (num_devices == 1) {
		stripped |= BTRFS_BLOCK_GROUP_DUP;
		stripped = flags & ~stripped;

		/* turn raid0 into single device chunks */
		if (flags & BTRFS_BLOCK_GROUP_RAID0)
			return stripped;

		/* turn mirroring into duplication */
		if (flags & (BTRFS_BLOCK_GROUP_RAID1 |
			     BTRFS_BLOCK_GROUP_RAID10))
			return stripped | BTRFS_BLOCK_GROUP_DUP;
		return flags;
	} else {
		/* they already had raid on here, just return */
		if (flags & stripped)
			return flags;

		stripped |= BTRFS_BLOCK_GROUP_DUP;
		stripped = flags & ~stripped;

		/* switch duplicated blocks with raid1 */
		if (flags & BTRFS_BLOCK_GROUP_DUP)
			return stripped | BTRFS_BLOCK_GROUP_RAID1;

		/* turn single device chunks into raid0 */
		return stripped | BTRFS_BLOCK_GROUP_RAID0;
	}
	return flags;
}

static int set_block_group_ro(struct btrfs_block_group_cache *cache, int force)
{
	struct btrfs_space_info *sinfo = cache->space_info;
	u64 num_bytes;
	u64 min_allocable_bytes;
	int ret = -ENOSPC;


	/*
	 * We need some metadata space and system metadata space for
	 * allocating chunks in some corner cases until we force to set
	 * it to be readonly.
	 */
	if ((sinfo->flags &
	     (BTRFS_BLOCK_GROUP_SYSTEM | BTRFS_BLOCK_GROUP_METADATA)) &&
	    !force)
		min_allocable_bytes = 1 * 1024 * 1024;
	else
		min_allocable_bytes = 0;

	spin_lock(&sinfo->lock);
	spin_lock(&cache->lock);

	if (cache->ro) {
		ret = 0;
		goto out;
	}

	num_bytes = cache->key.offset - cache->reserved - cache->pinned -
		    cache->bytes_super - btrfs_block_group_used(&cache->item);

	if (sinfo->bytes_used + sinfo->bytes_reserved + sinfo->bytes_pinned +
	    sinfo->bytes_may_use + sinfo->bytes_readonly + num_bytes +
	    min_allocable_bytes <= sinfo->total_bytes) {
		sinfo->bytes_readonly += num_bytes;
		cache->ro = 1;
		ret = 0;
	}
out:
	spin_unlock(&cache->lock);
	spin_unlock(&sinfo->lock);
	return ret;
}

int btrfs_set_block_group_ro(struct btrfs_root *root,
			     struct btrfs_block_group_cache *cache)

{
	struct btrfs_trans_handle *trans;
	u64 alloc_flags;
	int ret;

	BUG_ON(cache->ro);

	trans = btrfs_join_transaction(root);
	if (IS_ERR(trans))
		return PTR_ERR(trans);

	alloc_flags = update_block_group_flags(root, cache->flags);
	if (alloc_flags != cache->flags) {
		ret = do_chunk_alloc(trans, root, 2 * 1024 * 1024, alloc_flags,
				     CHUNK_ALLOC_FORCE);
		if (ret < 0)
			goto out;
	}

	ret = set_block_group_ro(cache, 0);
	if (!ret)
		goto out;
	alloc_flags = get_alloc_profile(root, cache->space_info->flags);
	ret = do_chunk_alloc(trans, root, 2 * 1024 * 1024, alloc_flags,
			     CHUNK_ALLOC_FORCE);
	if (ret < 0)
		goto out;
	ret = set_block_group_ro(cache, 0);
out:
	btrfs_end_transaction(trans, root);
	return ret;
}

int btrfs_force_chunk_alloc(struct btrfs_trans_handle *trans,
			    struct btrfs_root *root, u64 type)
{
	u64 alloc_flags = get_alloc_profile(root, type);
	return do_chunk_alloc(trans, root, 2 * 1024 * 1024, alloc_flags,
			      CHUNK_ALLOC_FORCE);
}

/*
 * helper to account the unused space of all the readonly block group in the
 * list. takes mirrors into account.
 */
static u64 __btrfs_get_ro_block_group_free_space(struct list_head *groups_list)
{
	struct btrfs_block_group_cache *block_group;
	u64 free_bytes = 0;
	int factor;

	list_for_each_entry(block_group, groups_list, list) {
		spin_lock(&block_group->lock);

		if (!block_group->ro) {
			spin_unlock(&block_group->lock);
			continue;
		}

		if (block_group->flags & (BTRFS_BLOCK_GROUP_RAID1 |
					  BTRFS_BLOCK_GROUP_RAID10 |
					  BTRFS_BLOCK_GROUP_DUP))
			factor = 2;
		else
			factor = 1;

		free_bytes += (block_group->key.offset -
			       btrfs_block_group_used(&block_group->item)) *
			       factor;

		spin_unlock(&block_group->lock);
	}

	return free_bytes;
}

/*
 * helper to account the unused space of all the readonly block group in the
 * space_info. takes mirrors into account.
 */
u64 btrfs_account_ro_block_groups_free_space(struct btrfs_space_info *sinfo)
{
	int i;
	u64 free_bytes = 0;

	spin_lock(&sinfo->lock);

	for(i = 0; i < BTRFS_NR_RAID_TYPES; i++)
		if (!list_empty(&sinfo->block_groups[i]))
			free_bytes += __btrfs_get_ro_block_group_free_space(
						&sinfo->block_groups[i]);

	spin_unlock(&sinfo->lock);

	return free_bytes;
}

void btrfs_set_block_group_rw(struct btrfs_root *root,
			      struct btrfs_block_group_cache *cache)
{
	struct btrfs_space_info *sinfo = cache->space_info;
	u64 num_bytes;

	BUG_ON(!cache->ro);

	spin_lock(&sinfo->lock);
	spin_lock(&cache->lock);
	num_bytes = cache->key.offset - cache->reserved - cache->pinned -
		    cache->bytes_super - btrfs_block_group_used(&cache->item);
	sinfo->bytes_readonly -= num_bytes;
	cache->ro = 0;
	spin_unlock(&cache->lock);
	spin_unlock(&sinfo->lock);
}

/*
 * checks to see if its even possible to relocate this block group.
 *
 * @return - -1 if it's not a good idea to relocate this block group, 0 if its
 * ok to go ahead and try.
 */
int btrfs_can_relocate(struct btrfs_root *root, u64 bytenr)
{
	struct btrfs_block_group_cache *block_group;
	struct btrfs_space_info *space_info;
	struct btrfs_fs_devices *fs_devices = root->fs_info->fs_devices;
	struct btrfs_device *device;
	u64 min_free;
	u64 dev_min = 1;
	u64 dev_nr = 0;
	int index;
	int full = 0;
	int ret = 0;

	block_group = btrfs_lookup_block_group(root->fs_info, bytenr);

	/* odd, couldn't find the block group, leave it alone */
	if (!block_group)
		return -1;

	min_free = btrfs_block_group_used(&block_group->item);

	/* no bytes used, we're good */
	if (!min_free)
		goto out;

	space_info = block_group->space_info;
	spin_lock(&space_info->lock);

	full = space_info->full;

	/*
	 * if this is the last block group we have in this space, we can't
	 * relocate it unless we're able to allocate a new chunk below.
	 *
	 * Otherwise, we need to make sure we have room in the space to handle
	 * all of the extents from this block group.  If we can, we're good
	 */
	if ((space_info->total_bytes != block_group->key.offset) &&
	    (space_info->bytes_used + space_info->bytes_reserved +
	     space_info->bytes_pinned + space_info->bytes_readonly +
	     min_free < space_info->total_bytes)) {
		spin_unlock(&space_info->lock);
		goto out;
	}
	spin_unlock(&space_info->lock);

	/*
	 * ok we don't have enough space, but maybe we have free space on our
	 * devices to allocate new chunks for relocation, so loop through our
	 * alloc devices and guess if we have enough space.  However, if we
	 * were marked as full, then we know there aren't enough chunks, and we
	 * can just return.
	 */
	ret = -1;
	if (full)
		goto out;

	/*
	 * index:
	 *      0: raid10
	 *      1: raid1
	 *      2: dup
	 *      3: raid0
	 *      4: single
	 */
	index = get_block_group_index(block_group);
	if (index == 0) {
		dev_min = 4;
		/* Divide by 2 */
		min_free >>= 1;
	} else if (index == 1) {
		dev_min = 2;
	} else if (index == 2) {
		/* Multiply by 2 */
		min_free <<= 1;
	} else if (index == 3) {
		dev_min = fs_devices->rw_devices;
		do_div(min_free, dev_min);
	}

	mutex_lock(&root->fs_info->chunk_mutex);
	list_for_each_entry(device, &fs_devices->alloc_list, dev_alloc_list) {
		u64 dev_offset;

		/*
		 * check to make sure we can actually find a chunk with enough
		 * space to fit our block group in.
		 */
		if (device->total_bytes > device->bytes_used + min_free) {
			ret = find_free_dev_extent(device, min_free,
						   &dev_offset, NULL);
			if (!ret)
				dev_nr++;

			if (dev_nr >= dev_min)
				break;

			ret = -1;
		}
	}
	mutex_unlock(&root->fs_info->chunk_mutex);
out:
	btrfs_put_block_group(block_group);
	return ret;
}

static int find_first_block_group(struct btrfs_root *root,
		struct btrfs_path *path, struct btrfs_key *key)
{
	int ret = 0;
	struct btrfs_key found_key;
	struct extent_buffer *leaf;
	int slot;

	ret = btrfs_search_slot(NULL, root, key, path, 0, 0);
	if (ret < 0)
		goto out;

	while (1) {
		slot = path->slots[0];
		leaf = path->nodes[0];
		if (slot >= btrfs_header_nritems(leaf)) {
			ret = btrfs_next_leaf(root, path);
			if (ret == 0)
				continue;
			if (ret < 0)
				goto out;
			break;
		}
		btrfs_item_key_to_cpu(leaf, &found_key, slot);

		if (found_key.objectid >= key->objectid &&
		    found_key.type == BTRFS_BLOCK_GROUP_ITEM_KEY) {
			ret = 0;
			goto out;
		}
		path->slots[0]++;
	}
out:
	return ret;
}

void btrfs_put_block_group_cache(struct btrfs_fs_info *info)
{
	struct btrfs_block_group_cache *block_group;
	u64 last = 0;

	while (1) {
		struct inode *inode;

		block_group = btrfs_lookup_first_block_group(info, last);
		while (block_group) {
			spin_lock(&block_group->lock);
			if (block_group->iref)
				break;
			spin_unlock(&block_group->lock);
			block_group = next_block_group(info->tree_root,
						       block_group);
		}
		if (!block_group) {
			if (last == 0)
				break;
			last = 0;
			continue;
		}

		inode = block_group->inode;
		block_group->iref = 0;
		block_group->inode = NULL;
		spin_unlock(&block_group->lock);
		iput(inode);
		last = block_group->key.objectid + block_group->key.offset;
		btrfs_put_block_group(block_group);
	}
}

int btrfs_free_block_groups(struct btrfs_fs_info *info)
{
	struct btrfs_block_group_cache *block_group;
	struct btrfs_space_info *space_info;
	struct btrfs_caching_control *caching_ctl;
	struct rb_node *n;

	down_write(&info->extent_commit_sem);
	while (!list_empty(&info->caching_block_groups)) {
		caching_ctl = list_entry(info->caching_block_groups.next,
					 struct btrfs_caching_control, list);
		list_del(&caching_ctl->list);
		put_caching_control(caching_ctl);
	}
	up_write(&info->extent_commit_sem);

	spin_lock(&info->block_group_cache_lock);
	while ((n = rb_last(&info->block_group_cache_tree)) != NULL) {
		block_group = rb_entry(n, struct btrfs_block_group_cache,
				       cache_node);
		rb_erase(&block_group->cache_node,
			 &info->block_group_cache_tree);
		spin_unlock(&info->block_group_cache_lock);

		down_write(&block_group->space_info->groups_sem);
		list_del(&block_group->list);
		up_write(&block_group->space_info->groups_sem);

		if (block_group->cached == BTRFS_CACHE_STARTED)
			wait_block_group_cache_done(block_group);

		/*
		 * We haven't cached this block group, which means we could
		 * possibly have excluded extents on this block group.
		 */
		if (block_group->cached == BTRFS_CACHE_NO)
			free_excluded_extents(info->extent_root, block_group);

		btrfs_remove_free_space_cache(block_group);
		btrfs_put_block_group(block_group);

		spin_lock(&info->block_group_cache_lock);
	}
	spin_unlock(&info->block_group_cache_lock);

	/* now that all the block groups are freed, go through and
	 * free all the space_info structs.  This is only called during
	 * the final stages of unmount, and so we know nobody is
	 * using them.  We call synchronize_rcu() once before we start,
	 * just to be on the safe side.
	 */
	synchronize_rcu();

	release_global_block_rsv(info);

	while(!list_empty(&info->space_info)) {
		space_info = list_entry(info->space_info.next,
					struct btrfs_space_info,
					list);
		if (space_info->bytes_pinned > 0 ||
		    space_info->bytes_reserved > 0 ||
		    space_info->bytes_may_use > 0) {
			WARN_ON(1);
			dump_space_info(space_info, 0, 0);
		}
		list_del(&space_info->list);
		kfree(space_info);
	}
	return 0;
}

static void __link_block_group(struct btrfs_space_info *space_info,
			       struct btrfs_block_group_cache *cache)
{
	int index = get_block_group_index(cache);

	down_write(&space_info->groups_sem);
	list_add_tail(&cache->list, &space_info->block_groups[index]);
	up_write(&space_info->groups_sem);
}

int btrfs_read_block_groups(struct btrfs_root *root)
{
	struct btrfs_path *path;
	int ret;
	struct btrfs_block_group_cache *cache;
	struct btrfs_fs_info *info = root->fs_info;
	struct btrfs_space_info *space_info;
	struct btrfs_key key;
	struct btrfs_key found_key;
	struct extent_buffer *leaf;
	int need_clear = 0;
	u64 cache_gen;

	root = info->extent_root;
	key.objectid = 0;
	key.offset = 0;
	btrfs_set_key_type(&key, BTRFS_BLOCK_GROUP_ITEM_KEY);
	path = btrfs_alloc_path();
	if (!path)
		return -ENOMEM;
	path->reada = 1;

	cache_gen = btrfs_super_cache_generation(root->fs_info->super_copy);
	if (btrfs_test_opt(root, SPACE_CACHE) &&
	    btrfs_super_generation(root->fs_info->super_copy) != cache_gen)
		need_clear = 1;
	if (btrfs_test_opt(root, CLEAR_CACHE))
		need_clear = 1;

	while (1) {
		ret = find_first_block_group(root, path, &key);
		if (ret > 0)
			break;
		if (ret != 0)
			goto error;
		leaf = path->nodes[0];
		btrfs_item_key_to_cpu(leaf, &found_key, path->slots[0]);
		cache = kzalloc(sizeof(*cache), GFP_NOFS);
		if (!cache) {
			ret = -ENOMEM;
			goto error;
		}
		cache->free_space_ctl = kzalloc(sizeof(*cache->free_space_ctl),
						GFP_NOFS);
		if (!cache->free_space_ctl) {
			kfree(cache);
			ret = -ENOMEM;
			goto error;
		}

		atomic_set(&cache->count, 1);
		spin_lock_init(&cache->lock);
		cache->fs_info = info;
		INIT_LIST_HEAD(&cache->list);
		INIT_LIST_HEAD(&cache->cluster_list);

		if (need_clear)
			cache->disk_cache_state = BTRFS_DC_CLEAR;

		read_extent_buffer(leaf, &cache->item,
				   btrfs_item_ptr_offset(leaf, path->slots[0]),
				   sizeof(cache->item));
		memcpy(&cache->key, &found_key, sizeof(found_key));

		key.objectid = found_key.objectid + found_key.offset;
		btrfs_release_path(path);
		cache->flags = btrfs_block_group_flags(&cache->item);
		cache->sectorsize = root->sectorsize;

		btrfs_init_free_space_ctl(cache);

		/*
		 * We need to exclude the super stripes now so that the space
		 * info has super bytes accounted for, otherwise we'll think
		 * we have more space than we actually do.
		 */
		exclude_super_stripes(root, cache);

		/*
		 * check for two cases, either we are full, and therefore
		 * don't need to bother with the caching work since we won't
		 * find any space, or we are empty, and we can just add all
		 * the space in and be done with it.  This saves us _alot_ of
		 * time, particularly in the full case.
		 */
		if (found_key.offset == btrfs_block_group_used(&cache->item)) {
			cache->last_byte_to_unpin = (u64)-1;
			cache->cached = BTRFS_CACHE_FINISHED;
			free_excluded_extents(root, cache);
		} else if (btrfs_block_group_used(&cache->item) == 0) {
			cache->last_byte_to_unpin = (u64)-1;
			cache->cached = BTRFS_CACHE_FINISHED;
			add_new_free_space(cache, root->fs_info,
					   found_key.objectid,
					   found_key.objectid +
					   found_key.offset);
			free_excluded_extents(root, cache);
		}

		ret = update_space_info(info, cache->flags, found_key.offset,
					btrfs_block_group_used(&cache->item),
					&space_info);
		BUG_ON(ret); /* -ENOMEM */
		cache->space_info = space_info;
		spin_lock(&cache->space_info->lock);
		cache->space_info->bytes_readonly += cache->bytes_super;
		spin_unlock(&cache->space_info->lock);

		__link_block_group(space_info, cache);

		ret = btrfs_add_block_group_cache(root->fs_info, cache);
		BUG_ON(ret); /* Logic error */

		set_avail_alloc_bits(root->fs_info, cache->flags);
		if (btrfs_chunk_readonly(root, cache->key.objectid))
			set_block_group_ro(cache, 1);
	}

	list_for_each_entry_rcu(space_info, &root->fs_info->space_info, list) {
		if (!(get_alloc_profile(root, space_info->flags) &
		      (BTRFS_BLOCK_GROUP_RAID10 |
		       BTRFS_BLOCK_GROUP_RAID1 |
		       BTRFS_BLOCK_GROUP_DUP)))
			continue;
		/*
		 * avoid allocating from un-mirrored block group if there are
		 * mirrored block groups.
		 */
		list_for_each_entry(cache, &space_info->block_groups[3], list)
			set_block_group_ro(cache, 1);
		list_for_each_entry(cache, &space_info->block_groups[4], list)
			set_block_group_ro(cache, 1);
	}

	init_global_block_rsv(info);
	ret = 0;
error:
	btrfs_free_path(path);
	return ret;
}

int btrfs_make_block_group(struct btrfs_trans_handle *trans,
			   struct btrfs_root *root, u64 bytes_used,
			   u64 type, u64 chunk_objectid, u64 chunk_offset,
			   u64 size)
{
	int ret;
	struct btrfs_root *extent_root;
	struct btrfs_block_group_cache *cache;

	extent_root = root->fs_info->extent_root;

	root->fs_info->last_trans_log_full_commit = trans->transid;

	cache = kzalloc(sizeof(*cache), GFP_NOFS);
	if (!cache)
		return -ENOMEM;
	cache->free_space_ctl = kzalloc(sizeof(*cache->free_space_ctl),
					GFP_NOFS);
	if (!cache->free_space_ctl) {
		kfree(cache);
		return -ENOMEM;
	}

	cache->key.objectid = chunk_offset;
	cache->key.offset = size;
	cache->key.type = BTRFS_BLOCK_GROUP_ITEM_KEY;
	cache->sectorsize = root->sectorsize;
	cache->fs_info = root->fs_info;

	atomic_set(&cache->count, 1);
	spin_lock_init(&cache->lock);
	INIT_LIST_HEAD(&cache->list);
	INIT_LIST_HEAD(&cache->cluster_list);

	btrfs_init_free_space_ctl(cache);

	btrfs_set_block_group_used(&cache->item, bytes_used);
	btrfs_set_block_group_chunk_objectid(&cache->item, chunk_objectid);
	cache->flags = type;
	btrfs_set_block_group_flags(&cache->item, type);

	cache->last_byte_to_unpin = (u64)-1;
	cache->cached = BTRFS_CACHE_FINISHED;
	exclude_super_stripes(root, cache);

	add_new_free_space(cache, root->fs_info, chunk_offset,
			   chunk_offset + size);

	free_excluded_extents(root, cache);

	ret = update_space_info(root->fs_info, cache->flags, size, bytes_used,
				&cache->space_info);
	BUG_ON(ret); /* -ENOMEM */
	update_global_block_rsv(root->fs_info);

	spin_lock(&cache->space_info->lock);
	cache->space_info->bytes_readonly += cache->bytes_super;
	spin_unlock(&cache->space_info->lock);

	__link_block_group(cache->space_info, cache);

	ret = btrfs_add_block_group_cache(root->fs_info, cache);
	BUG_ON(ret); /* Logic error */

	ret = btrfs_insert_item(trans, extent_root, &cache->key, &cache->item,
				sizeof(cache->item));
	if (ret) {
		btrfs_abort_transaction(trans, extent_root, ret);
		return ret;
	}

	set_avail_alloc_bits(extent_root->fs_info, type);

	return 0;
}

static void clear_avail_alloc_bits(struct btrfs_fs_info *fs_info, u64 flags)
{
	u64 extra_flags = flags & BTRFS_BLOCK_GROUP_PROFILE_MASK;

	/* chunk -> extended profile */
	if (extra_flags == 0)
		extra_flags = BTRFS_AVAIL_ALLOC_BIT_SINGLE;

	if (flags & BTRFS_BLOCK_GROUP_DATA)
		fs_info->avail_data_alloc_bits &= ~extra_flags;
	if (flags & BTRFS_BLOCK_GROUP_METADATA)
		fs_info->avail_metadata_alloc_bits &= ~extra_flags;
	if (flags & BTRFS_BLOCK_GROUP_SYSTEM)
		fs_info->avail_system_alloc_bits &= ~extra_flags;
}

int btrfs_remove_block_group(struct btrfs_trans_handle *trans,
			     struct btrfs_root *root, u64 group_start)
{
	struct btrfs_path *path;
	struct btrfs_block_group_cache *block_group;
	struct btrfs_free_cluster *cluster;
	struct btrfs_root *tree_root = root->fs_info->tree_root;
	struct btrfs_key key;
	struct inode *inode;
	int ret;
	int index;
	int factor;

	root = root->fs_info->extent_root;

	block_group = btrfs_lookup_block_group(root->fs_info, group_start);
	BUG_ON(!block_group);
	BUG_ON(!block_group->ro);

	/*
	 * Free the reserved super bytes from this block group before
	 * remove it.
	 */
	free_excluded_extents(root, block_group);

	memcpy(&key, &block_group->key, sizeof(key));
	index = get_block_group_index(block_group);
	if (block_group->flags & (BTRFS_BLOCK_GROUP_DUP |
				  BTRFS_BLOCK_GROUP_RAID1 |
				  BTRFS_BLOCK_GROUP_RAID10))
		factor = 2;
	else
		factor = 1;

	/* make sure this block group isn't part of an allocation cluster */
	cluster = &root->fs_info->data_alloc_cluster;
	spin_lock(&cluster->refill_lock);
	btrfs_return_cluster_to_free_space(block_group, cluster);
	spin_unlock(&cluster->refill_lock);

	/*
	 * make sure this block group isn't part of a metadata
	 * allocation cluster
	 */
	cluster = &root->fs_info->meta_alloc_cluster;
	spin_lock(&cluster->refill_lock);
	btrfs_return_cluster_to_free_space(block_group, cluster);
	spin_unlock(&cluster->refill_lock);

	path = btrfs_alloc_path();
	if (!path) {
		ret = -ENOMEM;
		goto out;
	}

	inode = lookup_free_space_inode(tree_root, block_group, path);
	if (!IS_ERR(inode)) {
		ret = btrfs_orphan_add(trans, inode);
		if (ret) {
			btrfs_add_delayed_iput(inode);
			goto out;
		}
		clear_nlink(inode);
		/* One for the block groups ref */
		spin_lock(&block_group->lock);
		if (block_group->iref) {
			block_group->iref = 0;
			block_group->inode = NULL;
			spin_unlock(&block_group->lock);
			iput(inode);
		} else {
			spin_unlock(&block_group->lock);
		}
		/* One for our lookup ref */
		btrfs_add_delayed_iput(inode);
	}

	key.objectid = BTRFS_FREE_SPACE_OBJECTID;
	key.offset = block_group->key.objectid;
	key.type = 0;

	ret = btrfs_search_slot(trans, tree_root, &key, path, -1, 1);
	if (ret < 0)
		goto out;
	if (ret > 0)
		btrfs_release_path(path);
	if (ret == 0) {
		ret = btrfs_del_item(trans, tree_root, path);
		if (ret)
			goto out;
		btrfs_release_path(path);
	}

	spin_lock(&root->fs_info->block_group_cache_lock);
	rb_erase(&block_group->cache_node,
		 &root->fs_info->block_group_cache_tree);
	spin_unlock(&root->fs_info->block_group_cache_lock);

	down_write(&block_group->space_info->groups_sem);
	/*
	 * we must use list_del_init so people can check to see if they
	 * are still on the list after taking the semaphore
	 */
	list_del_init(&block_group->list);
	if (list_empty(&block_group->space_info->block_groups[index]))
		clear_avail_alloc_bits(root->fs_info, block_group->flags);
	up_write(&block_group->space_info->groups_sem);

	if (block_group->cached == BTRFS_CACHE_STARTED)
		wait_block_group_cache_done(block_group);

	btrfs_remove_free_space_cache(block_group);

	spin_lock(&block_group->space_info->lock);
	block_group->space_info->total_bytes -= block_group->key.offset;
	block_group->space_info->bytes_readonly -= block_group->key.offset;
	block_group->space_info->disk_total -= block_group->key.offset * factor;
	spin_unlock(&block_group->space_info->lock);

	memcpy(&key, &block_group->key, sizeof(key));

	btrfs_clear_space_info_full(root->fs_info);

	btrfs_put_block_group(block_group);
	btrfs_put_block_group(block_group);

	ret = btrfs_search_slot(trans, root, &key, path, -1, 1);
	if (ret > 0)
		ret = -EIO;
	if (ret < 0)
		goto out;

	ret = btrfs_del_item(trans, root, path);
out:
	btrfs_free_path(path);
	return ret;
}

int btrfs_init_space_info(struct btrfs_fs_info *fs_info)
{
	struct btrfs_space_info *space_info;
	struct btrfs_super_block *disk_super;
	u64 features;
	u64 flags;
	int mixed = 0;
	int ret;

	disk_super = fs_info->super_copy;
	if (!btrfs_super_root(disk_super))
		return 1;

	features = btrfs_super_incompat_flags(disk_super);
	if (features & BTRFS_FEATURE_INCOMPAT_MIXED_GROUPS)
		mixed = 1;

	flags = BTRFS_BLOCK_GROUP_SYSTEM;
	ret = update_space_info(fs_info, flags, 0, 0, &space_info);
	if (ret)
		goto out;

	if (mixed) {
		flags = BTRFS_BLOCK_GROUP_METADATA | BTRFS_BLOCK_GROUP_DATA;
		ret = update_space_info(fs_info, flags, 0, 0, &space_info);
	} else {
		flags = BTRFS_BLOCK_GROUP_METADATA;
		ret = update_space_info(fs_info, flags, 0, 0, &space_info);
		if (ret)
			goto out;

		flags = BTRFS_BLOCK_GROUP_DATA;
		ret = update_space_info(fs_info, flags, 0, 0, &space_info);
	}
out:
	return ret;
}

int btrfs_error_unpin_extent_range(struct btrfs_root *root, u64 start, u64 end)
{
	return unpin_extent_range(root, start, end);
}

int btrfs_error_discard_extent(struct btrfs_root *root, u64 bytenr,
			       u64 num_bytes, u64 *actual_bytes)
{
	return btrfs_discard_extent(root, bytenr, num_bytes, actual_bytes);
}

int btrfs_trim_fs(struct btrfs_root *root, struct fstrim_range *range)
{
	struct btrfs_fs_info *fs_info = root->fs_info;
	struct btrfs_block_group_cache *cache = NULL;
	u64 group_trimmed;
	u64 start;
	u64 end;
	u64 trimmed = 0;
	u64 total_bytes = btrfs_super_total_bytes(fs_info->super_copy);
	int ret = 0;

	/*
	 * try to trim all FS space, our block group may start from non-zero.
	 */
	if (range->len == total_bytes)
		cache = btrfs_lookup_first_block_group(fs_info, range->start);
	else
		cache = btrfs_lookup_block_group(fs_info, range->start);

	while (cache) {
		if (cache->key.objectid >= (range->start + range->len)) {
			btrfs_put_block_group(cache);
			break;
		}

		start = max(range->start, cache->key.objectid);
		end = min(range->start + range->len,
				cache->key.objectid + cache->key.offset);

		if (end - start >= range->minlen) {
			if (!block_group_cache_done(cache)) {
				ret = cache_block_group(cache, NULL, root, 0);
				if (!ret)
					wait_block_group_cache_done(cache);
			}
			ret = btrfs_trim_block_group(cache,
						     &group_trimmed,
						     start,
						     end,
						     range->minlen);

			trimmed += group_trimmed;
			if (ret) {
				btrfs_put_block_group(cache);
				break;
			}
		}

		cache = next_block_group(fs_info->tree_root, cache);
	}

	range->len = trimmed;
	return ret;
}<|MERGE_RESOLUTION|>--- conflicted
+++ resolved
@@ -5072,16 +5072,8 @@
 
 		if (is_data) {
 			ret = btrfs_del_csums(trans, root, bytenr, num_bytes);
-<<<<<<< HEAD
-			BUG_ON(ret);
-=======
 			if (ret)
 				goto abort;
-		} else {
-			invalidate_mapping_pages(info->btree_inode->i_mapping,
-			     bytenr >> PAGE_CACHE_SHIFT,
-			     (bytenr + num_bytes - 1) >> PAGE_CACHE_SHIFT);
->>>>>>> 65139ed9
 		}
 
 		ret = update_block_group(trans, root, bytenr, num_bytes, 0);
@@ -5480,43 +5472,9 @@
 		if (unlikely(!cached)) {
 			found_uncached_bg = true;
 			ret = cache_block_group(block_group, trans,
-<<<<<<< HEAD
 						orig_root, 0);
-			BUG_ON(ret);
-=======
-						orig_root, 1);
-			BUG_ON(ret < 0); /* -ENOMEM */
-			if (block_group->cached == BTRFS_CACHE_FINISHED)
-				goto alloc;
-
-			free_percent = btrfs_block_group_used(&block_group->item);
-			free_percent *= 100;
-			free_percent = div64_u64(free_percent,
-						 block_group->key.offset);
-			free_percent = 100 - free_percent;
-			if (free_percent > ideal_cache_percent &&
-			    likely(!block_group->ro)) {
-				ideal_cache_offset = block_group->key.objectid;
-				ideal_cache_percent = free_percent;
-			}
-
-			/*
-			 * The caching workers are limited to 2 threads, so we
-			 * can queue as much work as we care to.
-			 */
-			if (loop > LOOP_FIND_IDEAL) {
-				ret = cache_block_group(block_group, trans,
-							orig_root, 0);
-				BUG_ON(ret); /* -ENOMEM */
-			}
-
-			/*
-			 * If loop is set for cached only, try the next block
-			 * group.
-			 */
-			if (loop == LOOP_FIND_IDEAL)
-				goto loop;
->>>>>>> 65139ed9
+			BUG_ON(ret < 0);
+			ret = 0;
 		}
 
 		if (unlikely(block_group->ro))
