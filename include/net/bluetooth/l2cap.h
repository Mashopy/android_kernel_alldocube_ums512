/*
   BlueZ - Bluetooth protocol stack for Linux
   Copyright (C) 2000-2001 Qualcomm Incorporated
   Copyright (C) 2009-2010 Gustavo F. Padovan <gustavo@padovan.org>
   Copyright (C) 2010 Google Inc.

   Written 2000,2001 by Maxim Krasnyansky <maxk@qualcomm.com>

   This program is free software; you can redistribute it and/or modify
   it under the terms of the GNU General Public License version 2 as
   published by the Free Software Foundation;

   THE SOFTWARE IS PROVIDED "AS IS", WITHOUT WARRANTY OF ANY KIND, EXPRESS
   OR IMPLIED, INCLUDING BUT NOT LIMITED TO THE WARRANTIES OF MERCHANTABILITY,
   FITNESS FOR A PARTICULAR PURPOSE AND NONINFRINGEMENT OF THIRD PARTY RIGHTS.
   IN NO EVENT SHALL THE COPYRIGHT HOLDER(S) AND AUTHOR(S) BE LIABLE FOR ANY
   CLAIM, OR ANY SPECIAL INDIRECT OR CONSEQUENTIAL DAMAGES, OR ANY DAMAGES
   WHATSOEVER RESULTING FROM LOSS OF USE, DATA OR PROFITS, WHETHER IN AN
   ACTION OF CONTRACT, NEGLIGENCE OR OTHER TORTIOUS ACTION, ARISING OUT OF
   OR IN CONNECTION WITH THE USE OR PERFORMANCE OF THIS SOFTWARE.

   ALL LIABILITY, INCLUDING LIABILITY FOR INFRINGEMENT OF ANY PATENTS,
   COPYRIGHTS, TRADEMARKS OR OTHER RIGHTS, RELATING TO USE OF THIS
   SOFTWARE IS DISCLAIMED.
*/

#ifndef __L2CAP_H
#define __L2CAP_H

/* L2CAP defaults */
#define L2CAP_DEFAULT_MTU		672
#define L2CAP_DEFAULT_MIN_MTU		48
#define L2CAP_DEFAULT_FLUSH_TO		0xffff
#define L2CAP_DEFAULT_TX_WINDOW		63
#define L2CAP_DEFAULT_MAX_TX		3
#define L2CAP_DEFAULT_RETRANS_TO	2000    /* 2 seconds */
#define L2CAP_DEFAULT_MONITOR_TO	12000   /* 12 seconds */
#define L2CAP_DEFAULT_MAX_PDU_SIZE	1009    /* Sized for 3-DH5 packet */
#define L2CAP_DEFAULT_ACK_TO		200
#define L2CAP_LOCAL_BUSY_TRIES		12
#define L2CAP_LE_DEFAULT_MTU		23

#define L2CAP_CONN_TIMEOUT	(40000) /* 40 seconds */
#define L2CAP_INFO_TIMEOUT	(4000)  /*  4 seconds */

/* L2CAP socket address */
struct sockaddr_l2 {
	sa_family_t	l2_family;
	__le16		l2_psm;
	bdaddr_t	l2_bdaddr;
	__le16		l2_cid;
};

/* L2CAP socket options */
#define L2CAP_OPTIONS	0x01
struct l2cap_options {
	__u16 omtu;
	__u16 imtu;
	__u16 flush_to;
	__u8  mode;
	__u8  fcs;
	__u8  max_tx;
	__u16 txwin_size;
};

#define L2CAP_CONNINFO	0x02
struct l2cap_conninfo {
	__u16 hci_handle;
	__u8  dev_class[3];
};

#define L2CAP_LM	0x03
#define L2CAP_LM_MASTER		0x0001
#define L2CAP_LM_AUTH		0x0002
#define L2CAP_LM_ENCRYPT	0x0004
#define L2CAP_LM_TRUSTED	0x0008
#define L2CAP_LM_RELIABLE	0x0010
#define L2CAP_LM_SECURE		0x0020

/* L2CAP command codes */
#define L2CAP_COMMAND_REJ	0x01
#define L2CAP_CONN_REQ		0x02
#define L2CAP_CONN_RSP		0x03
#define L2CAP_CONF_REQ		0x04
#define L2CAP_CONF_RSP		0x05
#define L2CAP_DISCONN_REQ	0x06
#define L2CAP_DISCONN_RSP	0x07
#define L2CAP_ECHO_REQ		0x08
#define L2CAP_ECHO_RSP		0x09
#define L2CAP_INFO_REQ		0x0a
#define L2CAP_INFO_RSP		0x0b
#define L2CAP_CONN_PARAM_UPDATE_REQ	0x12
#define L2CAP_CONN_PARAM_UPDATE_RSP	0x13

/* L2CAP feature mask */
#define L2CAP_FEAT_FLOWCTL	0x00000001
#define L2CAP_FEAT_RETRANS	0x00000002
#define L2CAP_FEAT_ERTM		0x00000008
#define L2CAP_FEAT_STREAMING	0x00000010
#define L2CAP_FEAT_FCS		0x00000020
#define L2CAP_FEAT_FIXED_CHAN	0x00000080

/* L2CAP checksum option */
#define L2CAP_FCS_NONE		0x00
#define L2CAP_FCS_CRC16		0x01

/* L2CAP Control Field bit masks */
#define L2CAP_CTRL_SAR               0xC000
#define L2CAP_CTRL_REQSEQ            0x3F00
#define L2CAP_CTRL_TXSEQ             0x007E
#define L2CAP_CTRL_RETRANS           0x0080
#define L2CAP_CTRL_FINAL             0x0080
#define L2CAP_CTRL_POLL              0x0010
#define L2CAP_CTRL_SUPERVISE         0x000C
#define L2CAP_CTRL_FRAME_TYPE        0x0001 /* I- or S-Frame */

#define L2CAP_CTRL_TXSEQ_SHIFT      1
#define L2CAP_CTRL_REQSEQ_SHIFT     8
#define L2CAP_CTRL_SAR_SHIFT       14

/* L2CAP Supervisory Function */
#define L2CAP_SUPER_RCV_READY           0x0000
#define L2CAP_SUPER_REJECT              0x0004
#define L2CAP_SUPER_RCV_NOT_READY       0x0008
#define L2CAP_SUPER_SELECT_REJECT       0x000C

/* L2CAP Segmentation and Reassembly */
#define L2CAP_SDU_UNSEGMENTED       0x0000
#define L2CAP_SDU_START             0x4000
#define L2CAP_SDU_END               0x8000
#define L2CAP_SDU_CONTINUE          0xC000

/* L2CAP structures */
struct l2cap_hdr {
	__le16     len;
	__le16     cid;
} __packed;
#define L2CAP_HDR_SIZE		4

struct l2cap_cmd_hdr {
	__u8       code;
	__u8       ident;
	__le16     len;
} __packed;
#define L2CAP_CMD_HDR_SIZE	4

struct l2cap_cmd_rej {
	__le16     reason;
} __packed;

struct l2cap_conn_req {
	__le16     psm;
	__le16     scid;
} __packed;

struct l2cap_conn_rsp {
	__le16     dcid;
	__le16     scid;
	__le16     result;
	__le16     status;
} __packed;

/* channel indentifier */
#define L2CAP_CID_SIGNALING	0x0001
#define L2CAP_CID_CONN_LESS	0x0002
#define L2CAP_CID_LE_DATA	0x0004
#define L2CAP_CID_LE_SIGNALING	0x0005
#define L2CAP_CID_SMP		0x0006
#define L2CAP_CID_DYN_START	0x0040
#define L2CAP_CID_DYN_END	0xffff

/* connect result */
#define L2CAP_CR_SUCCESS	0x0000
#define L2CAP_CR_PEND		0x0001
#define L2CAP_CR_BAD_PSM	0x0002
#define L2CAP_CR_SEC_BLOCK	0x0003
#define L2CAP_CR_NO_MEM		0x0004

/* connect status */
#define L2CAP_CS_NO_INFO	0x0000
#define L2CAP_CS_AUTHEN_PEND	0x0001
#define L2CAP_CS_AUTHOR_PEND	0x0002

struct l2cap_conf_req {
	__le16     dcid;
	__le16     flags;
	__u8       data[0];
} __packed;

struct l2cap_conf_rsp {
	__le16     scid;
	__le16     flags;
	__le16     result;
	__u8       data[0];
} __packed;

#define L2CAP_CONF_SUCCESS	0x0000
#define L2CAP_CONF_UNACCEPT	0x0001
#define L2CAP_CONF_REJECT	0x0002
#define L2CAP_CONF_UNKNOWN	0x0003

struct l2cap_conf_opt {
	__u8       type;
	__u8       len;
	__u8       val[0];
} __packed;
#define L2CAP_CONF_OPT_SIZE	2

#define L2CAP_CONF_HINT		0x80
#define L2CAP_CONF_MASK		0x7f

#define L2CAP_CONF_MTU		0x01
#define L2CAP_CONF_FLUSH_TO	0x02
#define L2CAP_CONF_QOS		0x03
#define L2CAP_CONF_RFC		0x04
#define L2CAP_CONF_FCS		0x05

#define L2CAP_CONF_MAX_SIZE	22

struct l2cap_conf_rfc {
	__u8       mode;
	__u8       txwin_size;
	__u8       max_transmit;
	__le16     retrans_timeout;
	__le16     monitor_timeout;
	__le16     max_pdu_size;
} __packed;

#define L2CAP_MODE_BASIC	0x00
#define L2CAP_MODE_RETRANS	0x01
#define L2CAP_MODE_FLOWCTL	0x02
#define L2CAP_MODE_ERTM		0x03
#define L2CAP_MODE_STREAMING	0x04

struct l2cap_disconn_req {
	__le16     dcid;
	__le16     scid;
} __packed;

struct l2cap_disconn_rsp {
	__le16     dcid;
	__le16     scid;
} __packed;

struct l2cap_info_req {
	__le16      type;
} __packed;

struct l2cap_info_rsp {
	__le16      type;
	__le16      result;
	__u8        data[0];
} __packed;

/* info type */
#define L2CAP_IT_CL_MTU     0x0001
#define L2CAP_IT_FEAT_MASK  0x0002
#define L2CAP_IT_FIXED_CHAN 0x0003

/* info result */
#define L2CAP_IR_SUCCESS    0x0000
#define L2CAP_IR_NOTSUPP    0x0001

struct l2cap_conn_param_update_req {
	__le16      min;
	__le16      max;
	__le16      latency;
	__le16      to_multiplier;
} __packed;

struct l2cap_conn_param_update_rsp {
	__le16      result;
} __packed;

/* Connection Parameters result */
#define L2CAP_CONN_PARAM_ACCEPTED	0x0000
#define L2CAP_CONN_PARAM_REJECTED	0x0001

/* ----- L2CAP channels and connections ----- */
struct srej_list {
	__u8	tx_seq;
	struct list_head list;
};
<<<<<<< HEAD

struct l2cap_chan {
	struct sock *sk;
	__u8		ident;

	__u8		conf_req[64];
	__u8		conf_len;
	__u8		num_conf_req;
	__u8		num_conf_rsp;

	__u16		conn_state;

	__u8		next_tx_seq;
	__u8		expected_ack_seq;
	__u8		expected_tx_seq;
	__u8		buffer_seq;
	__u8		buffer_seq_srej;
	__u8		srej_save_reqseq;
	__u8		frames_sent;
	__u8		unacked_frames;
	__u8		retry_count;
	__u8		num_acked;
	__u16		sdu_len;
	__u16		partial_sdu_len;
	struct sk_buff	*sdu;

	__u8		remote_tx_win;
	__u8		remote_max_tx;
	__u16		remote_mps;

	struct timer_list	retrans_timer;
	struct timer_list	monitor_timer;
	struct timer_list	ack_timer;
	struct sk_buff		*tx_send_head;
	struct sk_buff_head	tx_q;
	struct sk_buff_head	srej_q;
	struct sk_buff_head	busy_q;
	struct work_struct	busy_work;
	struct list_head	srej_l;

	struct list_head list;
};

struct l2cap_conn {
	struct hci_conn	*hcon;

	bdaddr_t	*dst;
	bdaddr_t	*src;

	unsigned int	mtu;

	__u32		feat_mask;

	__u8		info_state;
	__u8		info_ident;

	struct timer_list info_timer;

	spinlock_t	lock;

	struct sk_buff *rx_skb;
	__u32		rx_len;
	__u8		tx_ident;

	__u8		disc_reason;

	struct list_head chan_l;
	rwlock_t	chan_lock;
};

#define L2CAP_INFO_CL_MTU_REQ_SENT	0x01
#define L2CAP_INFO_FEAT_MASK_REQ_SENT	0x04
#define L2CAP_INFO_FEAT_MASK_REQ_DONE	0x08

/* ----- L2CAP socket info ----- */
#define l2cap_pi(sk) ((struct l2cap_pinfo *) sk)
=======
>>>>>>> 7cbc9bd9

struct l2cap_chan {
	struct sock *sk;

	struct l2cap_conn	*conn;

	__le16		psm;
	__u16		dcid;
	__u16		scid;

	__u16		imtu;
	__u16		omtu;
	__u16		flush_to;
	__u8		mode;

	__le16		sport;

	__u8		sec_level;
	__u8		role_switch;
	__u8		force_reliable;
	__u8		flushable;

<<<<<<< HEAD
	__u8		conf_state;

	__u8		tx_win;
	__u8		max_tx;
	__u16		retrans_timeout;
	__u16		monitor_timeout;
	__u16		mps;

	__le16		sport;

	struct l2cap_conn	*conn;
=======
	__u8		ident;

	__u8		conf_req[64];
	__u8		conf_len;
	__u8		num_conf_req;
	__u8		num_conf_rsp;

	__u8		fcs;

	__u8		tx_win;
	__u8		max_tx;
	__u16		retrans_timeout;
	__u16		monitor_timeout;
	__u16		mps;

	__u8		conf_state;
	__u16		conn_state;

	__u8		next_tx_seq;
	__u8		expected_ack_seq;
	__u8		expected_tx_seq;
	__u8		buffer_seq;
	__u8		buffer_seq_srej;
	__u8		srej_save_reqseq;
	__u8		frames_sent;
	__u8		unacked_frames;
	__u8		retry_count;
	__u8		num_acked;
	__u16		sdu_len;
	__u16		partial_sdu_len;
	struct sk_buff	*sdu;

	__u8		remote_tx_win;
	__u8		remote_max_tx;
	__u16		remote_mps;

	struct timer_list	retrans_timer;
	struct timer_list	monitor_timer;
	struct timer_list	ack_timer;
	struct sk_buff		*tx_send_head;
	struct sk_buff_head	tx_q;
	struct sk_buff_head	srej_q;
	struct sk_buff_head	busy_q;
	struct work_struct	busy_work;
	struct list_head	srej_l;

	struct list_head list;
};

struct l2cap_conn {
	struct hci_conn	*hcon;

	bdaddr_t	*dst;
	bdaddr_t	*src;

	unsigned int	mtu;

	__u32		feat_mask;

	__u8		info_state;
	__u8		info_ident;

	struct timer_list info_timer;

	spinlock_t	lock;

	struct sk_buff *rx_skb;
	__u32		rx_len;
	__u8		tx_ident;

	__u8		disc_reason;

	struct list_head chan_l;
	rwlock_t	chan_lock;
};

#define L2CAP_INFO_CL_MTU_REQ_SENT	0x01
#define L2CAP_INFO_FEAT_MASK_REQ_SENT	0x04
#define L2CAP_INFO_FEAT_MASK_REQ_DONE	0x08

/* ----- L2CAP socket info ----- */
#define l2cap_pi(sk) ((struct l2cap_pinfo *) sk)

struct l2cap_pinfo {
	struct bt_sock	bt;
>>>>>>> 7cbc9bd9
	struct l2cap_chan	*chan;
};

#define L2CAP_CONF_REQ_SENT       0x01
#define L2CAP_CONF_INPUT_DONE     0x02
#define L2CAP_CONF_OUTPUT_DONE    0x04
#define L2CAP_CONF_MTU_DONE       0x08
#define L2CAP_CONF_MODE_DONE      0x10
#define L2CAP_CONF_CONNECT_PEND   0x20
#define L2CAP_CONF_NO_FCS_RECV    0x40
#define L2CAP_CONF_STATE2_DEVICE  0x80

#define L2CAP_CONF_MAX_CONF_REQ 2
#define L2CAP_CONF_MAX_CONF_RSP 2

#define L2CAP_CONN_SAR_SDU         0x0001
#define L2CAP_CONN_SREJ_SENT       0x0002
#define L2CAP_CONN_WAIT_F          0x0004
#define L2CAP_CONN_SREJ_ACT        0x0008
#define L2CAP_CONN_SEND_PBIT       0x0010
#define L2CAP_CONN_REMOTE_BUSY     0x0020
#define L2CAP_CONN_LOCAL_BUSY      0x0040
#define L2CAP_CONN_REJ_ACT         0x0080
#define L2CAP_CONN_SEND_FBIT       0x0100
#define L2CAP_CONN_RNR_SENT        0x0200
#define L2CAP_CONN_SAR_RETRY       0x0400

#define __mod_retrans_timer() mod_timer(&chan->retrans_timer, \
		jiffies +  msecs_to_jiffies(L2CAP_DEFAULT_RETRANS_TO));
#define __mod_monitor_timer() mod_timer(&chan->monitor_timer, \
		jiffies + msecs_to_jiffies(L2CAP_DEFAULT_MONITOR_TO));
#define __mod_ack_timer() mod_timer(&chan->ack_timer, \
		jiffies + msecs_to_jiffies(L2CAP_DEFAULT_ACK_TO));

static inline int l2cap_tx_window_full(struct l2cap_chan *ch)
{
	int sub;

	sub = (ch->next_tx_seq - ch->expected_ack_seq) % 64;

	if (sub < 0)
		sub += 64;

	return sub == ch->remote_tx_win;
}

#define __get_txseq(ctrl)	(((ctrl) & L2CAP_CTRL_TXSEQ) >> 1)
#define __get_reqseq(ctrl)	(((ctrl) & L2CAP_CTRL_REQSEQ) >> 8)
#define __is_iframe(ctrl)	(!((ctrl) & L2CAP_CTRL_FRAME_TYPE))
#define __is_sframe(ctrl)	((ctrl) & L2CAP_CTRL_FRAME_TYPE)
#define __is_sar_start(ctrl)	(((ctrl) & L2CAP_CTRL_SAR) == L2CAP_SDU_START)

extern int disable_ertm;
extern struct bt_sock_list l2cap_sk_list;

int l2cap_init_sockets(void);
void l2cap_cleanup_sockets(void);

void l2cap_send_cmd(struct l2cap_conn *conn, u8 ident, u8 code, u16 len, void *data);
<<<<<<< HEAD
void __l2cap_connect_rsp_defer(struct sock *sk);
int __l2cap_wait_ack(struct sock *sk);

struct sk_buff *l2cap_create_connless_pdu(struct sock *sk, struct msghdr *msg, size_t len);
struct sk_buff *l2cap_create_basic_pdu(struct sock *sk, struct msghdr *msg, size_t len);
struct sk_buff *l2cap_create_iframe_pdu(struct sock *sk, struct msghdr *msg, size_t len, u16 control, u16 sdulen);
int l2cap_sar_segment_sdu(struct l2cap_chan *chan, struct msghdr *msg, size_t len);
void l2cap_do_send(struct sock *sk, struct sk_buff *skb);
=======
void __l2cap_connect_rsp_defer(struct l2cap_chan *chan);
int __l2cap_wait_ack(struct sock *sk);

struct sk_buff *l2cap_create_connless_pdu(struct l2cap_chan *chan, struct msghdr *msg, size_t len);
struct sk_buff *l2cap_create_basic_pdu(struct l2cap_chan *chan, struct msghdr *msg, size_t len);
struct sk_buff *l2cap_create_iframe_pdu(struct l2cap_chan *chan, struct msghdr *msg, size_t len, u16 control, u16 sdulen);
int l2cap_sar_segment_sdu(struct l2cap_chan *chan, struct msghdr *msg, size_t len);
void l2cap_do_send(struct l2cap_chan *chan, struct sk_buff *skb);
>>>>>>> 7cbc9bd9
void l2cap_streaming_send(struct l2cap_chan *chan);
int l2cap_ertm_send(struct l2cap_chan *chan);

void l2cap_sock_set_timer(struct sock *sk, long timeout);
void l2cap_sock_clear_timer(struct sock *sk);
void __l2cap_sock_close(struct sock *sk, int reason);
void l2cap_sock_kill(struct sock *sk);
void l2cap_sock_init(struct sock *sk, struct sock *parent);
struct sock *l2cap_sock_alloc(struct net *net, struct socket *sock,
							int proto, gfp_t prio);
void l2cap_send_disconn_req(struct l2cap_conn *conn, struct l2cap_chan *chan, int err);
<<<<<<< HEAD
void l2cap_chan_del(struct l2cap_chan *chan, int err);
int l2cap_do_connect(struct sock *sk);
=======
struct l2cap_chan *l2cap_chan_alloc(struct sock *sk);
void l2cap_chan_del(struct l2cap_chan *chan, int err);
void l2cap_chan_free(struct l2cap_chan *chan);
int l2cap_chan_connect(struct l2cap_chan *chan);
>>>>>>> 7cbc9bd9

#endif /* __L2CAP_H */<|MERGE_RESOLUTION|>--- conflicted
+++ resolved
@@ -281,10 +281,28 @@
 	__u8	tx_seq;
 	struct list_head list;
 };
-<<<<<<< HEAD
 
 struct l2cap_chan {
 	struct sock *sk;
+
+	struct l2cap_conn	*conn;
+
+	__le16		psm;
+	__u16		dcid;
+	__u16		scid;
+
+	__u16		imtu;
+	__u16		omtu;
+	__u16		flush_to;
+	__u8		mode;
+
+	__le16		sport;
+
+	__u8		sec_level;
+	__u8		role_switch;
+	__u8		force_reliable;
+	__u8		flushable;
+
 	__u8		ident;
 
 	__u8		conf_req[64];
@@ -292,6 +310,15 @@
 	__u8		num_conf_req;
 	__u8		num_conf_rsp;
 
+	__u8		fcs;
+
+	__u8		tx_win;
+	__u8		max_tx;
+	__u16		retrans_timeout;
+	__u16		monitor_timeout;
+	__u16		mps;
+
+	__u8		conf_state;
 	__u16		conn_state;
 
 	__u8		next_tx_seq;
@@ -358,129 +385,9 @@
 
 /* ----- L2CAP socket info ----- */
 #define l2cap_pi(sk) ((struct l2cap_pinfo *) sk)
-=======
->>>>>>> 7cbc9bd9
-
-struct l2cap_chan {
-	struct sock *sk;
-
-	struct l2cap_conn	*conn;
-
-	__le16		psm;
-	__u16		dcid;
-	__u16		scid;
-
-	__u16		imtu;
-	__u16		omtu;
-	__u16		flush_to;
-	__u8		mode;
-
-	__le16		sport;
-
-	__u8		sec_level;
-	__u8		role_switch;
-	__u8		force_reliable;
-	__u8		flushable;
-
-<<<<<<< HEAD
-	__u8		conf_state;
-
-	__u8		tx_win;
-	__u8		max_tx;
-	__u16		retrans_timeout;
-	__u16		monitor_timeout;
-	__u16		mps;
-
-	__le16		sport;
-
-	struct l2cap_conn	*conn;
-=======
-	__u8		ident;
-
-	__u8		conf_req[64];
-	__u8		conf_len;
-	__u8		num_conf_req;
-	__u8		num_conf_rsp;
-
-	__u8		fcs;
-
-	__u8		tx_win;
-	__u8		max_tx;
-	__u16		retrans_timeout;
-	__u16		monitor_timeout;
-	__u16		mps;
-
-	__u8		conf_state;
-	__u16		conn_state;
-
-	__u8		next_tx_seq;
-	__u8		expected_ack_seq;
-	__u8		expected_tx_seq;
-	__u8		buffer_seq;
-	__u8		buffer_seq_srej;
-	__u8		srej_save_reqseq;
-	__u8		frames_sent;
-	__u8		unacked_frames;
-	__u8		retry_count;
-	__u8		num_acked;
-	__u16		sdu_len;
-	__u16		partial_sdu_len;
-	struct sk_buff	*sdu;
-
-	__u8		remote_tx_win;
-	__u8		remote_max_tx;
-	__u16		remote_mps;
-
-	struct timer_list	retrans_timer;
-	struct timer_list	monitor_timer;
-	struct timer_list	ack_timer;
-	struct sk_buff		*tx_send_head;
-	struct sk_buff_head	tx_q;
-	struct sk_buff_head	srej_q;
-	struct sk_buff_head	busy_q;
-	struct work_struct	busy_work;
-	struct list_head	srej_l;
-
-	struct list_head list;
-};
-
-struct l2cap_conn {
-	struct hci_conn	*hcon;
-
-	bdaddr_t	*dst;
-	bdaddr_t	*src;
-
-	unsigned int	mtu;
-
-	__u32		feat_mask;
-
-	__u8		info_state;
-	__u8		info_ident;
-
-	struct timer_list info_timer;
-
-	spinlock_t	lock;
-
-	struct sk_buff *rx_skb;
-	__u32		rx_len;
-	__u8		tx_ident;
-
-	__u8		disc_reason;
-
-	struct list_head chan_l;
-	rwlock_t	chan_lock;
-};
-
-#define L2CAP_INFO_CL_MTU_REQ_SENT	0x01
-#define L2CAP_INFO_FEAT_MASK_REQ_SENT	0x04
-#define L2CAP_INFO_FEAT_MASK_REQ_DONE	0x08
-
-/* ----- L2CAP socket info ----- */
-#define l2cap_pi(sk) ((struct l2cap_pinfo *) sk)
 
 struct l2cap_pinfo {
 	struct bt_sock	bt;
->>>>>>> 7cbc9bd9
 	struct l2cap_chan	*chan;
 };
 
@@ -540,16 +447,6 @@
 void l2cap_cleanup_sockets(void);
 
 void l2cap_send_cmd(struct l2cap_conn *conn, u8 ident, u8 code, u16 len, void *data);
-<<<<<<< HEAD
-void __l2cap_connect_rsp_defer(struct sock *sk);
-int __l2cap_wait_ack(struct sock *sk);
-
-struct sk_buff *l2cap_create_connless_pdu(struct sock *sk, struct msghdr *msg, size_t len);
-struct sk_buff *l2cap_create_basic_pdu(struct sock *sk, struct msghdr *msg, size_t len);
-struct sk_buff *l2cap_create_iframe_pdu(struct sock *sk, struct msghdr *msg, size_t len, u16 control, u16 sdulen);
-int l2cap_sar_segment_sdu(struct l2cap_chan *chan, struct msghdr *msg, size_t len);
-void l2cap_do_send(struct sock *sk, struct sk_buff *skb);
-=======
 void __l2cap_connect_rsp_defer(struct l2cap_chan *chan);
 int __l2cap_wait_ack(struct sock *sk);
 
@@ -558,7 +455,6 @@
 struct sk_buff *l2cap_create_iframe_pdu(struct l2cap_chan *chan, struct msghdr *msg, size_t len, u16 control, u16 sdulen);
 int l2cap_sar_segment_sdu(struct l2cap_chan *chan, struct msghdr *msg, size_t len);
 void l2cap_do_send(struct l2cap_chan *chan, struct sk_buff *skb);
->>>>>>> 7cbc9bd9
 void l2cap_streaming_send(struct l2cap_chan *chan);
 int l2cap_ertm_send(struct l2cap_chan *chan);
 
@@ -570,14 +466,9 @@
 struct sock *l2cap_sock_alloc(struct net *net, struct socket *sock,
 							int proto, gfp_t prio);
 void l2cap_send_disconn_req(struct l2cap_conn *conn, struct l2cap_chan *chan, int err);
-<<<<<<< HEAD
-void l2cap_chan_del(struct l2cap_chan *chan, int err);
-int l2cap_do_connect(struct sock *sk);
-=======
 struct l2cap_chan *l2cap_chan_alloc(struct sock *sk);
 void l2cap_chan_del(struct l2cap_chan *chan, int err);
 void l2cap_chan_free(struct l2cap_chan *chan);
 int l2cap_chan_connect(struct l2cap_chan *chan);
->>>>>>> 7cbc9bd9
 
 #endif /* __L2CAP_H */